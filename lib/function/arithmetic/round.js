--- conflicted
+++ resolved
@@ -40,16 +40,9 @@
    *
    *    ceil, fix, floor
    *
-<<<<<<< HEAD
    * @param  {Number | BigNumber | Boolean | Complex | Array | Matrix} x   Number to be rounded
    * @param  {Number | BigNumber | Boolean | Array} [n=0]                 Number of decimals
    * @return {Number | BigNumber | Complex | Array | Matrix} Rounded value
-=======
-   * @param  {Number | BigNumber | Boolean | Complex | Array | Matrix} x
-   * @param  {Number | BigNumber | Boolean | Array} [n] number of decimals (by default n=0)
-   *                                                    Must be an integer between 0 and 15
-   * @return {Number | BigNumber | Complex | Array | Matrix} res
->>>>>>> b333ad07
    */
   math.round = function round(x, n) {
     if (arguments.length != 1 && arguments.length != 2) {
