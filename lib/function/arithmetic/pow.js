--- conflicted
+++ resolved
@@ -1,27 +1,15 @@
 'use strict';
 
-var collection = require('../../type/collection');
 var isInteger = require('../../util/number').isInteger;
 var size = require('../../util/array').size;
 
-<<<<<<< HEAD
 function factory (type, config, load, typed) {
+  var collection = load(require('../../type/collection'));
   var exp = load(require('./exp'));
   var eye = load(require('../matrix/eye'));
   var log = load(require('./log'));
   var multiply = load(require('./multiply'));
-=======
-      BigNumber = math.type.BigNumber,
-      Complex = require('../../type/Complex'),
-      Matrix = math.type.Matrix,
-      
-      array = util.array,
-      isNumber = util.number.isNumber,
-      isBoolean = util.boolean.isBoolean,
-      isArray = Array.isArray,
-      isInteger = util.number.isInteger,
-      isComplex = Complex.isComplex;
->>>>>>> 5711bdfa
+  var matrix = load(require('../construction/matrix'));
 
   /**
    * Calculates the power of x to y, `x ^ y`.
@@ -60,20 +48,9 @@
       }
     },
 
-<<<<<<< HEAD
     'BigNumber, BigNumber': function (x, y) {
       if (isInteger(y) || x >= 0) {
         return x.pow(y);
-=======
-      if (y instanceof BigNumber) {
-        if (y.isInteger() || !x.isNegative()) {
-          return x.pow(y);
-        }
-        else {
-          // downgrade to number to do complex valued computation
-          return pow(x.toNumber(), y.toNumber());
-        }
->>>>>>> 5711bdfa
       }
       else {
         return _powComplex(new type.Complex(x.toNumber(), 0), new type.Complex(y.toNumber(), 0));
@@ -82,48 +59,13 @@
 
     'Complex, Complex': _powComplex,
 
-<<<<<<< HEAD
     'Array, number': _powArray,
-=======
-      if (x instanceof BigNumber) {
-        if (y.isInteger() && !x.isNegative()) {
-          return x.pow(y);
-        }
-        else {
-          // downgrade to number to do complex valued computation
-          return pow(x.toNumber(), y.toNumber());
-        }
-      }
-      else {
-        // failed to upgrade x to bignumber, lets downgrade y to number
-        return pow(x, y.toNumber());
-      }
-    }
->>>>>>> 5711bdfa
 
     'Array, BigNumber': function (x, y) {
       return _powArray(x, y.toNumber());
     },
 
-<<<<<<< HEAD
     'Matrix, number': _powMatrix,
-=======
-      // compute power of matrix
-      var res = math.eye(s[0]).valueOf();
-      var px = x;
-      while (y >= 1) {
-        if ((y & 1) == 1) {
-          res = math.multiply(px, res);
-        }
-        y >>= 1;
-        px = math.multiply(px, px);
-      }
-      return res;
-    }
-    else if (x instanceof Matrix) {
-      return math.matrix(pow(x.valueOf(), y));
-    }
->>>>>>> 5711bdfa
 
     'Matrix, BigNumber': function (x, y) {
       return _powMatrix(x, y.toNumber());
@@ -188,7 +130,7 @@
    * @private
    */
   function _powMatrix (x, y) {
-    return new type.Matrix(_powArray(x.valueOf(), y));
+    return matrix(_powArray(x.valueOf(), y));
   }
 
   return pow;
