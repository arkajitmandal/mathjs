'use strict';

<<<<<<< HEAD
var collection = require('../../type/collection');
=======
module.exports = function (math) {
  var util = require('../../util/index'),

      BigNumber = math.type.BigNumber,
      Complex = require('../../type/Complex'),
      collection = math.collection,

      isNumber = util.number.isNumber,
      isBoolean = util['boolean'].isBoolean,
      isComplex = Complex.isComplex,
      isCollection = collection.isCollection;
>>>>>>> 5711bdfa

function factory (type, config, load, typed) {
  /**
   * Calculate the 10-base of a value. This is the same as calculating `log(x, 10)`.
   *
   * For matrices, the function is evaluated element wise.
   *
   * Syntax:
   *
   *    math.log10(x)
   *
   * Examples:
   *
   *    math.log10(0.00001);            // returns -5
   *    math.log10(10000);              // returns 4
   *    math.log(10000) / math.log(10); // returns 4
   *    math.pow(10, 4);                // returns 10000
   *
   * See also:
   *
   *    exp, log
   *
   * @param {Number | BigNumber | Boolean | Complex | Array | Matrix | null} x
   *            Value for which to calculate the logarithm.
   * @return {Number | BigNumber | Complex | Array | Matrix}
   *            Returns the 10-base logarithm of `x`
   */
  var log10 = typed('log10', {
    'number': function (x) {
      if (x >= 0) {
        return Math.log(x) / Math.LN10;
      }
      else {
        // negative value -> complex value computation
        return log10(new type.Complex(x, 0));
      }
    },

    'Complex': _log10Complex,

    'BigNumber': function (x) {
      if (x.isNegative()) {
        // downgrade to number, return Complex valued result
        return _log10Complex(new type.Complex(x.toNumber(), 0));
      }
      else {
        return x.log();
      }
    },

    'Array | Matrix': function (x) {
      return collection.deepMap(x, log10);
    }
  });

  return log10;

  /**
   * Calculate log10 for a complex value
   * @param {Complex} x
   * @returns {Complex}
   * @private
   */
  function _log10Complex(x) {
    return new type.Complex (
        Math.log(Math.sqrt(x.re * x.re + x.im * x.im)) / Math.LN10,
        Math.atan2(x.im, x.re) / Math.LN10
    );
  }
}

exports.name = 'log10';
exports.factory = factory;
<|MERGE_RESOLUTION|>--- conflicted
+++ resolved
@@ -1,22 +1,9 @@
 'use strict';
 
-<<<<<<< HEAD
-var collection = require('../../type/collection');
-=======
-module.exports = function (math) {
-  var util = require('../../util/index'),
-
-      BigNumber = math.type.BigNumber,
-      Complex = require('../../type/Complex'),
-      collection = math.collection,
-
-      isNumber = util.number.isNumber,
-      isBoolean = util['boolean'].isBoolean,
-      isComplex = Complex.isComplex,
-      isCollection = collection.isCollection;
->>>>>>> 5711bdfa
 
 function factory (type, config, load, typed) {
+  var collection = load(require('../../type/collection'));
+
   /**
    * Calculate the 10-base of a value. This is the same as calculating `log(x, 10)`.
    *
