'use strict';

<<<<<<< HEAD
var collection = require('../../type/collection');
=======
module.exports = function (math) {
  var util = require('../../util/index'),

      BigNumber = math.type.BigNumber,
      Complex = require('../../type/Complex'),
      collection = math.collection,

      isNumber = util.number.isNumber,
      isBoolean = util['boolean'].isBoolean,
      isCollection =collection.isCollection,
      isComplex = Complex.isComplex;
>>>>>>> 5711bdfa

function factory (type, config, load, typed) {
  /**
   * Round a value towards plus infinity
   * If `x` is complex, both real and imaginary part are rounded towards plus infinity.
   * For matrices, the function is evaluated element wise.
   *
   * Syntax:
   *
   *    math.ceil(x)
   *
   * Examples:
   *
   *    math.ceil(3.2);               // returns Number 4
   *    math.ceil(3.8);               // returns Number 4
   *    math.ceil(-4.2);              // returns Number -4
   *    math.ceil(-4.7);              // returns Number -4
   *
   *    var c = math.complex(3.2, -2.7);
   *    math.ceil(c);                 // returns Complex 4 - 2i
   *
   *    math.ceil([3.2, 3.8, -4.7]);  // returns Array [4, 4, -4]
   *
   * See also:
   *
   *    floor, fix, round
   *
   * @param  {Number | BigNumber | Boolean | Complex | Array | Matrix | null} x  Number to be rounded
   * @return {Number | BigNumber | Complex | Array | Matrix} Rounded value
   */
  var ceil = typed('ceil', {
    'number': Math.ceil,

    'Complex': function (x) {
      return new x.constructor(
          Math.ceil(x.re),
          Math.ceil(x.im)
      );
    },

    'BigNumber': function (x) {
      return x.ceil();
    },

<<<<<<< HEAD
    'Array | Matrix': function (x) {
      return collection.deepMap(x, ceil);
=======
    if (isCollection(x)) {
      // deep map collection, skip zeros since ceil(0) = 0
      return collection.deepMap(x, ceil, true);
>>>>>>> 5711bdfa
    }
  });

  return ceil;
}

exports.name = 'ceil';
exports.factory = factory;<|MERGE_RESOLUTION|>--- conflicted
+++ resolved
@@ -1,20 +1,6 @@
 'use strict';
 
-<<<<<<< HEAD
 var collection = require('../../type/collection');
-=======
-module.exports = function (math) {
-  var util = require('../../util/index'),
-
-      BigNumber = math.type.BigNumber,
-      Complex = require('../../type/Complex'),
-      collection = math.collection,
-
-      isNumber = util.number.isNumber,
-      isBoolean = util['boolean'].isBoolean,
-      isCollection =collection.isCollection,
-      isComplex = Complex.isComplex;
->>>>>>> 5711bdfa
 
 function factory (type, config, load, typed) {
   /**
@@ -59,14 +45,9 @@
       return x.ceil();
     },
 
-<<<<<<< HEAD
     'Array | Matrix': function (x) {
-      return collection.deepMap(x, ceil);
-=======
-    if (isCollection(x)) {
       // deep map collection, skip zeros since ceil(0) = 0
       return collection.deepMap(x, ceil, true);
->>>>>>> 5711bdfa
     }
   });
 
