'use strict';


function factory (type, config, load, typed, math) {
  var parse = load(require('../../expression/parse'));
  var ConstantNode = load(require('../../expression/node/ConstantNode'));
  var FunctionNode = load(require('../../expression/node/FunctionNode'));
  var OperatorNode = load(require('../../expression/node/OperatorNode'));
  var ParenthesisNode = load(require('../../expression/node/ParenthesisNode'));
  var SymbolNode = load(require('../../expression/node/SymbolNode'));
  var Node = load(require('../../expression/node/Node'));
  var simplifyConstant = load(require('./simplify/simplifyConstant'));
  var simplifyCore = load(require('./simplify/simplifyCore'));
  var resolve = load(require('./simplify/resolve'));

  var util = load(require('./simplify/util'));
  var isCommutative = util.isCommutative;
  var isAssociative = util.isAssociative;
  var flatten = util.flatten;
  var unflattenr = util.unflattenr;
  var unflattenl = util.unflattenl;
  var createMakeNodeFunction = util.createMakeNodeFunction;

  /**
   * Simplify an expression tree.
   *
   * A list of rules are applied to an expression, repeating over the list until
   * no further changes are made.
   * It's possible to pass a custom set of rules to the function as second
   * argument. A rule can be specified as an object, string, or function:
   *
   *     var rules = [
   *       { l: 'n1*n3 + n2*n3', r: '(n1+n2)*n3' },
   *       'n1*n3 + n2*n3 -> (n1+n2)*n3',
   *       function (node) {
   *         // ... return a new node or return the node unchanged
   *         return node
   *       }
   *     ]
   *
   * String and object rules consist of a left and right pattern. The left is
   * used to match against the expression and the right determines what matches
   * are replaced with. The main difference between a pattern and a normal
   * expression is that variables starting with the following characters are
   * interpreted as wildcards:
   *
   * - 'n' - matches any Node
   * - 'c' - matches any ConstantNode
   * - 'v' - matches any Node that is not a ConstantNode
   *
   * The default list of rules is exposed on the function as `simplify.rules`
   * and can be used as a basis to built a set of custom rules.
   *
   * For more details on the theory, see:
   *
   * - [Strategies for simplifying math expressions (Stackoverflow)](http://stackoverflow.com/questions/7540227/strategies-for-simplifying-math-expressions)
   * - [Symbolic computation - Simplification (Wikipedia)](https://en.wikipedia.org/wiki/Symbolic_computation#Simplification)
   *
   * Syntax:
   *
   *     simplify(expr)
   *     simplify(expr, rules)
   *     simplify(expr, rules, scope)
   *     simplify(expr, scope)
   *
   * Examples:
   *
   *     math.simplify('2 * 1 * x ^ (2 - 1)');      // Node {2 * x}
   *     math.simplify('2 * 3 * x', {x: 4});        // Node {24}
   *     var f = math.parse('2 * 1 * x ^ (2 - 1)');
   *     math.simplify(f);                          // Node {2 * x}
   *
   * See also:
   *
   *     derivative, parse, eval
   *
   * @param {Node | string} expr
   *            The expression to be simplified
   * @param {Array<{l:string, r: string} | string | function>} [rules]
   *            Optional list with custom rules
   * @return {Node} Returns the simplified form of `expr`
   */
  var simplify = typed('simplify', {
    'string': function (expr) {
      return simplify(parse(expr), simplify.rules, {});
    },

    'string, Object': function (expr, scope) {
      return simplify(parse(expr), simplify.rules, scope);
    },

    'string, Array': function (expr, rules) {
      return simplify(parse(expr), rules, {});
    },

    'string, Array, Object': function (expr, rules, scope) {
      return simplify(parse(expr), rules, scope);
    },

    'Node, Object': function (expr, scope) {
      return simplify(expr, simplify.rules, scope);
    },

    'Node': function (expr) {
      return simplify(expr, simplify.rules, {});
    },

    'Node, Array': function (expr, rules) {
      return simplify(expr, rules, {});
    },

    'Node, Array, Object': function (expr, rules, scope) {
      rules = _buildRules(rules);

      var res = resolve(expr, scope);
      var res = removeParens(res);
      var visited = {};

      var str = res.toString({parenthesis: 'all'});
      while(!visited[str]) {
        visited[str] = true;
        _lastsym = 0; // counter for placeholder symbols
        for (var i=0; i<rules.length; i++) {
          if (typeof rules[i] === 'function') {
            res = rules[i](res);
          }
          else {
            flatten(res);
            res = applyRule(res, rules[i]);
          }
          unflattenl(res); // using left-heavy binary tree here since custom rule functions may expect it
        }
        str = res.toString({parenthesis: 'all'});
      }

      return res;
    }
  });
  simplify.simplifyCore = simplifyCore;
  simplify.resolve = resolve;

  function removeParens(node) {
    return node.transform(function(node, path, parent) {
      return type.isParenthesisNode(node)
          ? node.content
          : node;
    });
  }

  // All constants that are allowed in rules
  var SUPPORTED_CONSTANTS = {
    true: true,
    false: true,
    e: true,
    i: true,
    Infinity: true,
    LN2: true,
    LN10: true,
    LOG2E: true,
    LOG10E: true,
    NaN: true,
    phi: true,
    pi: true,
    SQRT1_2: true,
    SQRT2: true,
    tau: true,
    // null: false,
    // uninitialized: false,
    // version: false,
  };

  // Array of strings, used to build the ruleSet.
  // Each l (left side) and r (right side) are parsed by
  // the expression parser into a node tree.
  // Left hand sides are matched to subtrees within the
  // expression to be parsed and replaced with the right
  // hand side.
  // TODO: Add support for constraints on constants (either in the form of a '=' expression or a callback [callback allows things like comparing symbols alphabetically])
  // To evaluate lhs constants for rhs constants, use: { l: 'c1+c2', r: 'c3', evaluate: 'c3 = c1 + c2' }. Multiple assignments are separated by ';' in block format.
  // It is possible to get into an infinite loop with conflicting rules
  simplify.rules = [
    simplifyCore,
    //{ l: 'n+0', r: 'n' },     // simplifyCore
    //{ l: 'n^0', r: '1' },     // simplifyCore
    //{ l: '0*n', r: '0' },     // simplifyCore
    //{ l: 'n/n', r: '1'},      // simplifyCore
    //{ l: 'n^1', r: 'n' },     // simplifyCore
    //{ l: '+n1', r:'n1' },     // simplifyCore
    //{ l: 'n--n1', r:'n+n1' }, // simplifyCore
    { l: 'log(e)', r:'1' },

    // temporary rules
    { l: 'n-n1', r:'n+-n1' }, // temporarily replace 'subtract' so we can further flatten the 'add' operator
    { l: '-(c*v)', r: '(-c) * v' }, // make non-constant terms positive
    { l: '-v', r: '(-1) * v' },
    { l: 'n/n1^n2', r:'n*n1^-n2' }, // temporarily replace 'divide' so we can further flatten the 'multiply' operator
    { l: 'n/n1', r:'n*n1^-1' },

    // collect like factors
    { l: 'n*n', r: 'n^2' },
    { l: 'n * n^n1', r: 'n^(n1+1)' },
    { l: 'n^n1 * n^n2', r: 'n^(n1+n2)' },

    // collect like terms
    { l: 'n+n', r: '2*n' },
    { l: 'n+-n', r: '0' },
    { l: 'n1*n2 + n2', r: '(n1+1)*n2' },
    { l: 'n1*n3 + n2*n3', r: '(n1+n2)*n3' },

    simplifyConstant,

    { l: '(-n)*n1', r: '-(n*n1)' }, // make factors positive (and undo 'make non-constant terms positive')

    // ordering of constants
    { l: 'c+v', r: 'v+c', context: { 'add': { commutative:false } } },
    { l: 'v*c', r: 'c*v', context: { 'multiply': { commutative:false } } },

    // undo temporary rules
    //{ l: '(-1) * n', r: '-n' }, // #811 added test which proved this is redundant
    { l: 'n+-n1', r:'n-n1' },  // undo replace 'subtract'
    { l: 'n*(n1^-1)', r:'n/n1' },  // undo replace 'divide'
    { l: 'n*n1^-n2', r:'n/n1^n2' },
    { l: 'n1^-1', r:'1/n1' },

    { l: 'n*(n1/n2)', r:'(n*n1)/n2' }, // '*' before '/'
    { l: 'n-(n1+n2)', r:'n-n1-n2' }, // '-' before '+'
    // { l: '(n1/n2)/n3', r: 'n1/(n2*n3)' }, 
    // { l: '(n*n1)/(n*n2)', r: 'n1/n2' }, 

    { l: '1*n', r: 'n' } // this pattern can be produced by simplifyConstant

  ];

  /**
   * Parse the string array of rules into nodes
   *
   * Example syntax for rules:
   *
   * Position constants to the left in a product:
   * { l: 'n1 * c1', r: 'c1 * n1' }
   * n1 is any Node, and c1 is a ConstantNode.
   *
   * Apply difference of squares formula:
   * { l: '(n1 - n2) * (n1 + n2)', r: 'n1^2 - n2^2' }
   * n1, n2 mean any Node.
   *
   * Short hand notation:
   * 'n1 * c1 -> c1 * n1'
   */
  function _buildRules(rules) {
    // Array of rules to be used to simplify expressions
    var ruleSet = [];
    for(var i=0; i<rules.length; i++) {
      var rule = rules[i];
      var newRule;
      var ruleType = typeof rule;
      switch (ruleType) {
        case 'string':
          var lr = rule.split('->');
          if (lr.length !== 2) {
            throw SyntaxError('Could not parse rule: ' + rule);
          }
          rule = {l: lr[0], r: lr[1]};
          /* falls through */
        case 'object':
          newRule = {
            l: removeParens(parse(rule.l)),
            r: removeParens(parse(rule.r)),
          }
          if(rule.context) {
            newRule.evaluate = rule.context;
          }
          if(rule.evaluate) {
            newRule.evaluate = parse(rule.evaluate);
          }

          if (newRule.l.isOperatorNode && isAssociative(newRule.l)) {
            var makeNode = createMakeNodeFunction(newRule.l);
            var expandsym = _getExpandPlaceholderSymbol();
            newRule.expanded = {};
            newRule.expanded.l = makeNode([newRule.l.clone(), expandsym]);
            // Push the expandsym into the deepest possible branch.
            // This helps to match the newRule against nodes returned from getSplits() later on.
            flatten(newRule.expanded.l);
            unflattenr(newRule.expanded.l);
            newRule.expanded.r = makeNode([newRule.r, expandsym]);
          }
          break;
        case 'function':
          newRule = rule;
          break;
        default:
          throw TypeError('Unsupported type of rule: ' + ruleType);
      }
     // console.log('Adding rule: ' + rules[i]);
     // console.log(newRule);
      ruleSet.push(newRule);
    }
    return ruleSet;
  }

  var _lastsym = 0;
  function _getExpandPlaceholderSymbol() {
    return new SymbolNode('_p' + _lastsym++);
  }

  /**
   * Returns a simplfied form of node, or the original node if no simplification was possible.
   *
   * @param  {ConstantNode | SymbolNode | ParenthesisNode | FunctionNode | OperatorNode} node
   * @return {ConstantNode | SymbolNode | ParenthesisNode | FunctionNode | OperatorNode} The simplified form of `expr`, or the original node if no simplification was possible.
   */
  var applyRule = typed('applyRule', {
    'Node, Object': function (node, rule) {

      //console.log('Entering applyRule(' + node.toString() + ')');

      // Do not clone node unless we find a match
      var res = node;

      // First replace our child nodes with their simplified versions
      // If a child could not be simplified, the assignments will have
      // no effect since the node is returned unchanged
      if (res instanceof OperatorNode || res instanceof FunctionNode) {
        if (res.args) {
          for(var i=0; i<res.args.length; i++) {
            res.args[i] = applyRule(res.args[i], rule);
          }
        }
      }
      else if(res instanceof ParenthesisNode) {
        if(res.content) {
          res.content = applyRule(res.content, rule);
        }
      }

      // Try to match a rule against this node
      var repl = rule.r;
      var matches = _ruleMatch(rule.l, res)[0];

      // If the rule is associative operator, we can try matching it while allowing additional terms.
      // This allows us to match rules like 'n+n' to the expression '(1+x)+x' or even 'x+1+x' if the operator is commutative.
      if (!matches && rule.expanded) {
        repl = rule.expanded.r;
        matches = _ruleMatch(rule.expanded.l, res)[0];
      }

      if (matches) {
        // var before = res.toString({parenthesis: 'all'});

        // Create a new node by cloning the rhs of the matched rule
        res = repl.clone();
<<<<<<< HEAD
        
        // Replace placeholders with their respective nodes without traversing deeper into the replaced nodes
        function _transform(node) {
          if(node.isSymbolNode && matches.placeholders.hasOwnProperty(node.name)) {
            return matches.placeholders[node.name].clone();
          }
          else {
            return node.map(_transform);
=======

        // Replace placeholders with their respective nodes
        // TODO: find a solution that doesn't rely on `.transformThisNode` to prevent an infinite recursive loop, 
        //       maybe traverse the tree bottom up instead of top down?
        //       See discussion: https://github.com/josdejong/mathjs/issues/948#issuecomment-333351446 
        res.traverse(function(n, path, parent) {
          if(n.isSymbolNode) {
            n.transformThisNode = true;
          }
        });

        res = res.transform(function(n, path, parent) {
          if(n.transformThisNode) {
            if(matches.placeholders.hasOwnProperty(n.name)) {
              var replace = matches.placeholders[n.name].clone();
              return replace;
            }
>>>>>>> d12d8f76
          }
        }
        
        res = _transform(res);
        
        // var after = res.toString({parenthesis: 'all'});
        // console.log('Simplified ' + before + ' to ' + after);
      }

      return res;
    }
  });

  /**
   * Get (binary) combinations of a flattened binary node
   * e.g. +(node1, node2, node3) -> [
   *        +(node1,  +(node2, node3)),
   *        +(node2,  +(node1, node3)),
   *        +(node3,  +(node1, node2))]
   *
   */
  function getSplits(node, context) {
    var res = [];
    var right, rightArgs;
    var makeNode = createMakeNodeFunction(node);
    if (isCommutative(node, context)) {
      for (var i=0; i<node.args.length; i++) {
        rightArgs = node.args.slice(0);
        rightArgs.splice(i, 1);
        right = (rightArgs.length === 1) ? rightArgs[0] : makeNode(rightArgs);
        res.push(makeNode([node.args[i], right]));
      }
    }
    else {
      rightArgs = node.args.slice(1);
      right = (rightArgs.length === 1) ? rightArgs[0] : makeNode(rightArgs);
      res.push(makeNode([node.args[0], right]));
    }
    return res;
  }

  /**
   * Returns the set union of two match-placeholders or null if there is a conflict.
   */
  function mergeMatch(match1, match2) {
    var res = {placeholders:{}};

    // Some matches may not have placeholders; this is OK
    if (!match1.placeholders && !match2.placeholders) {
      return res;
    }
    else if (!match1.placeholders) {
      return match2;
    }
    else if (!match2.placeholders) {
      return match1;
    }

    // Placeholders with the same key must match exactly
    for (var key in match1.placeholders) {
      res.placeholders[key] = match1.placeholders[key];
      if (match2.placeholders.hasOwnProperty(key)) {
        if (!_exactMatch(match1.placeholders[key], match2.placeholders[key] )) {
          return null;
        }
      }
    }

    for (var key in match2.placeholders) {
      res.placeholders[key] = match2.placeholders[key];
    }

    return res;
  }

  /**
   * Combine two lists of matches by applying mergeMatch to the cartesian product of two lists of matches.
   * Each list represents matches found in one child of a node.
   */
  function combineChildMatches(list1, list2) {
    var res = [];

    if (list1.length === 0 || list2.length === 0) {
      return res;
    }

    var merged;
    for (var i1 = 0; i1 < list1.length; i1++) {
      for (var i2 = 0; i2 < list2.length; i2++) {
        merged = mergeMatch(list1[i1], list2[i2]);
        if (merged) {
          res.push(merged);
        }
      }
    }
    return res;
  }

  /**
   * Combine multiple lists of matches by applying mergeMatch to the cartesian product of two lists of matches.
   * Each list represents matches found in one child of a node.
   * Returns a list of unique matches.
   */
  function mergeChildMatches(childMatches) {
    if (childMatches.length === 0) {
      return childMatches;
    }

    var sets = childMatches.reduce(combineChildMatches);
    var uniqueSets = [];
    var unique = {};
    for(var i = 0; i < sets.length; i++) {
      var s = JSON.stringify(sets[i]);
      if (!unique[s]) {
        unique[s] = true;
        uniqueSets.push(sets[i]);
      }
    }
    return uniqueSets;
  }

  /**
   * Determines whether node matches rule.
   *
   * @param {ConstantNode | SymbolNode | ParenthesisNode | FunctionNode | OperatorNode} rule
   * @param {ConstantNode | SymbolNode | ParenthesisNode | FunctionNode | OperatorNode} node
   * @return {Object} Information about the match, if it exists.
   */
  function _ruleMatch(rule, node, isSplit) {
//    console.log('Entering _ruleMatch(' + JSON.stringify(rule) + ', ' + JSON.stringify(node) + ')');
//    console.log('rule = ' + rule);
//    console.log('node = ' + node);

//    console.log('Entering _ruleMatch(' + rule.toString() + ', ' + node.toString() + ')');
    var res = [{placeholders:{}}];

    if (rule instanceof OperatorNode && node instanceof OperatorNode
     || rule instanceof FunctionNode && node instanceof FunctionNode) {

      // If the rule is an OperatorNode or a FunctionNode, then node must match exactly
      if (rule instanceof OperatorNode) {
        if (rule.op !== node.op || rule.fn !== node.fn) {
          return [];
        }
      }
      else if (rule instanceof FunctionNode) {
        if (rule.name !== node.name) {
          return [];
        }
      }

      // rule and node match. Search the children of rule and node.
      if (node.args.length === 1 && rule.args.length === 1 || !isAssociative(node) || isSplit) {
        // Expect non-associative operators to match exactly
        var childMatches = [];
        for (var i = 0; i < rule.args.length; i++) {
          var childMatch = _ruleMatch(rule.args[i], node.args[i]);
          if (childMatch.length === 0) {
            // Child did not match, so stop searching immediately
            return [];
          }
          // The child matched, so add the information returned from the child to our result
          childMatches.push(childMatch);
        }
        res = mergeChildMatches(childMatches);
      }
      else if (node.args.length >= 2 && rule.args.length === 2) { // node is flattened, rule is not
        // Associative operators/functions can be split in different ways so we check if the rule matches each
        // them and return their union.
        var splits = getSplits(node, rule.context);
        var splitMatches = [];
        for(var i = 0; i < splits.length; i++) {
          var matchSet = _ruleMatch(rule, splits[i], true); // recursing at the same tree depth here
          splitMatches = splitMatches.concat(matchSet);
        }
        return splitMatches;
      }
      else if (rule.args.length > 2) {
        throw Error('Unexpected non-binary associative function: ' + rule.toString());
      }
      else {
        // Incorrect number of arguments in rule and node, so no match
        return [];
      }
    }
    else if (rule instanceof SymbolNode) {
      // If the rule is a SymbolNode, then it carries a special meaning
      // according to the first character of the symbol node name.
      // c.* matches a ConstantNode
      // n.* matches any node
      if (rule.name.length === 0) {
        throw new Error('Symbol in rule has 0 length...!?');
      }
     if (math.hasOwnProperty(rule.name)) {
        if (!SUPPORTED_CONSTANTS[rule.name]) {
          throw new Error('Built in constant: ' + rule.name + ' is not supported by simplify.');
        }

        // built-in constant must match exactly
        if(rule.name !== node.name) {
          return [];
        }
      }
      else if (rule.name[0] === 'n' || rule.name.substring(0,2) === '_p') {
        // rule matches _anything_, so assign this node to the rule.name placeholder
        // Assign node to the rule.name placeholder.
        // Our parent will check for matches among placeholders.
        res[0].placeholders[rule.name] = node;
      }
      else if (rule.name[0] === 'v') {
        // rule matches any variable thing (not a ConstantNode)
        if(!type.isConstantNode(node)) {
          res[0].placeholders[rule.name] = node;
        }
        else {
          // Mis-match: rule was expecting something other than a ConstantNode
          return [];
        }
      }
      else if (rule.name[0] === 'c') {
        // rule matches any ConstantNode
        if(node instanceof ConstantNode) {
          res[0].placeholders[rule.name] = node;
        }
        else {
          // Mis-match: rule was expecting a ConstantNode
          return [];
        }
      }
      else {
        throw new Error('Invalid symbol in rule: ' + rule.name);
      }
    }
    else if (rule instanceof ConstantNode) {
      // Literal constant must match exactly
      if(rule.value !== node.value) {
        return [];
      }
    }
    else {
      // Some other node was encountered which we aren't prepared for, so no match
      return [];
    }

    // It's a match!

    // console.log('_ruleMatch(' + rule.toString() + ', ' + node.toString() + ') found a match');
    return res;
  }


  /**
   * Determines whether p and q (and all their children nodes) are identical.
   *
   * @param {ConstantNode | SymbolNode | ParenthesisNode | FunctionNode | OperatorNode} p
   * @param {ConstantNode | SymbolNode | ParenthesisNode | FunctionNode | OperatorNode} q
   * @return {Object} Information about the match, if it exists.
   */
  function _exactMatch(p, q) {
    if(p instanceof ConstantNode && q instanceof ConstantNode) {
      if(p.value !== q.value) {
        return false;
      }
    }
    else if(p instanceof SymbolNode && q instanceof SymbolNode) {
      if(p.name !== q.name) {
        return false;
      }
    }
    else if(p instanceof OperatorNode && q instanceof OperatorNode
         || p instanceof FunctionNode && q instanceof FunctionNode) {
      if (p instanceof OperatorNode) {
        if (p.op !== q.op || p.fn !== q.fn) {
          return false;
        }
      }
      else if (p instanceof FunctionNode) {
        if (p.name !== q.name) {
          return false;
        }
      }

      if(p.args.length !== q.args.length) {
        return false;
      }

      for(var i=0; i<p.args.length; i++) {
        if(!_exactMatch(p.args[i], q.args[i])) {
          return false;
        }
      }
    }
    else {
      return false;
    }

    return true;
  }

  return simplify;
}

exports.math = true;
exports.name = 'simplify';
exports.factory = factory;<|MERGE_RESOLUTION|>--- conflicted
+++ resolved
@@ -350,8 +350,7 @@
 
         // Create a new node by cloning the rhs of the matched rule
         res = repl.clone();
-<<<<<<< HEAD
-        
+     
         // Replace placeholders with their respective nodes without traversing deeper into the replaced nodes
         function _transform(node) {
           if(node.isSymbolNode && matches.placeholders.hasOwnProperty(node.name)) {
@@ -359,25 +358,6 @@
           }
           else {
             return node.map(_transform);
-=======
-
-        // Replace placeholders with their respective nodes
-        // TODO: find a solution that doesn't rely on `.transformThisNode` to prevent an infinite recursive loop, 
-        //       maybe traverse the tree bottom up instead of top down?
-        //       See discussion: https://github.com/josdejong/mathjs/issues/948#issuecomment-333351446 
-        res.traverse(function(n, path, parent) {
-          if(n.isSymbolNode) {
-            n.transformThisNode = true;
-          }
-        });
-
-        res = res.transform(function(n, path, parent) {
-          if(n.transformThisNode) {
-            if(matches.placeholders.hasOwnProperty(n.name)) {
-              var replace = matches.placeholders[n.name].clone();
-              return replace;
-            }
->>>>>>> d12d8f76
           }
         }
         
