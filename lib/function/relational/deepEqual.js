--- conflicted
+++ resolved
@@ -1,13 +1,7 @@
 'use strict';
 
-<<<<<<< HEAD
-var collection = require('../../type/collection');
-=======
-module.exports = function (math) {
-  var collection = math.collection,
->>>>>>> 5711bdfa
-
 function factory (type, config, load, typed) {
+  var collection = load(require('../../type/collection'));
   var equal = load(require('./equal'));
 
   /**
