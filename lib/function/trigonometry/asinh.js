--- conflicted
+++ resolved
@@ -1,25 +1,10 @@
 'use strict';
 
-var collection = require('../../type/collection');
 var bigAsinh = require('../../util/bignumber').acosh_asinh_asech_acsch;
 
-<<<<<<< HEAD
 function factory (type, config, load, typed) {
+  var collection = load(require('../../type/collection'));
   var complexAsin = load(require('./asin')).signatures['Complex'];
-=======
-      BigNumber = math.type.BigNumber,
-      Complex = require('../../type/Complex'),
-      Unit = require('../../type/Unit'),
-      collection = math.collection,
-
-      isNumber = util.number.isNumber,
-      isBoolean = util['boolean'].isBoolean,
-      isComplex = Complex.isComplex,
-      isUnit = Unit.isUnit,
-      isCollection = collection.isCollection,
-
-      bigAsinh = util.bignumber.acosh_asinh_asech_acsch;
->>>>>>> 5711bdfa
 
   /**
    * Calculate the hyperbolic arcsine of a value,
@@ -66,19 +51,13 @@
       return res;
     },
 
-<<<<<<< HEAD
     'BigNumber': function (x) {
       return bigAsinh(x, type.BigNumber, true, false);
     },
-=======
-    if (isCollection(x)) {
+
+    'Array | Matrix': function (x) {
       // deep map collection, skip zeros since asinh(0) = 0
       return collection.deepMap(x, asinh, true);
-    }
->>>>>>> 5711bdfa
-
-    'Array | Matrix': function (x) {
-      return collection.deepMap(x, asinh);
     }
   });
 
