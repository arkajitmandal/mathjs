--- conflicted
+++ resolved
@@ -1,15 +1,5 @@
 'use strict';
 
-<<<<<<< HEAD
-var Matrix = require('../../type/Matrix');
-var BigNumber = require('decimal.js');
-var Range = require('../../type/Range');
-var Index = require('../../type/Index');
-var isNumber = require('../../util/number').isNumber;
-var isArray = Array.isArray;
-
-=======
->>>>>>> 5711bdfa
 /**
  * Attach a transform function to math.map
  * Adds a property transform containing the transform function.
