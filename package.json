{
  "name": "mathjs",
<<<<<<< HEAD
  "version": "2.0.0-SNAPSHOT",
=======
  "version": "1.5.1-SNAPSHOT",
>>>>>>> 5711bdfa
  "description": "Math.js is an extensive math library for JavaScript and Node.js. It features a flexible expression parser and offers an integrated solution to work with numbers, big numbers, complex numbers, units, and matrices.",
  "author": "Jos de Jong <wjosdejong@gmail.com> (https://github.com/josdejong)",
  "contributors": [
    "Favian Contreras (https://github.com/BigFav)",
    "Max Bruckner (https://github.com/FSMaxB)",
    "Sebastien Piquemal (https://github.com/sebpiq)",
    "Rogelio J. Baucells  (https://github.com/rjbaucells)",
    "Guillermo Indalecio Fernández (https://github.com/guillermobox)",
    "Huseyn Guliyev (https://github.com/husayt)",
    "Daniel Levin (https://github.com/daniel-levin)",
    "Niels Heisterkamp (https://github.com/nheisterkamp)",
    "Fabrice Colas (https://github.com/fabricecolas)",
    "Finn Pauls (https://github.com/finnp)",
    "Marcus Andre (https://github.com/marcusandre)",
    "Andy Pan (https://github.com/andy0130tw)",
    "Bart Kiers (https://github.com/bkiers)",
    "Jim Garrison (https://github.com/garrison)",
    "Bryan Cuccioli (https://github.com/bcuccioli)",
    "Pavel Panchekha (https://github.com/pavpanchekha)",
    "hamadu (https://github.com/hamadu)",
    "Waldir Pimenta (https://github.com/waldyrious)",
    "Mitchel Kelonye (https://github.com/kelonye)",
    "mtraynham (https://github.com/mtraynham)",
    "Owen Versteeg (https://github.com/owenversteeg)",
    "Ryan Seys (https://github.com/ryanseys)",
    "Elijah Insua (https://github.com/tmpvar)",
    "Zach Zibrat (https://github.com/palimpsests)",
    "Pete Corey (https://github.com/pcorey)",
    "Kenan Yildirim (https://github.com/KenanY)"
  ],
  "homepage": "http://mathjs.org",
  "repository": {
    "type": "git",
    "url": "https://github.com/josdejong/mathjs.git"
  },
  "keywords": [
    "math",
    "mathematics",
    "functions",
    "numeric",
    "parser",
    "expression",
    "number",
    "bignumber",
    "complex",
    "matrix",
    "unit"
  ],
  "dependencies": {
    "decimal.js": "^4.0.1",
    "typed-function": "^0.6.2"
  },
  "devDependencies": {
    "webpack": "latest",
    "mocha": "latest",
    "istanbul": "latest",
    "numbers": "latest",
    "uglify-js": "latest",
    "underscore": "latest",
    "seed-random": "latest",
    "gulp": "latest",
    "gulp-util": "latest",
    "exec": "latest",
    "glob": "latest",
    "mkdirp": "latest"
  },
  "main": "./index",
  "scripts": {
    "build": "gulp",
    "watch": "gulp watch",
    "docs": "gulp docs",
    "test": "mocha test --recursive",
    "coverage": "istanbul cover _mocha -- test --recursive; echo \"\nCoverage report is available at ./coverage/lcov-report/index.html\""
  },
  "bin": {
    "mathjs": "./bin/cli.js"
  },
  "engines": {
    "node": ">= 0.1"
  }
}<|MERGE_RESOLUTION|>--- conflicted
+++ resolved
@@ -1,10 +1,6 @@
 {
   "name": "mathjs",
-<<<<<<< HEAD
   "version": "2.0.0-SNAPSHOT",
-=======
-  "version": "1.5.1-SNAPSHOT",
->>>>>>> 5711bdfa
   "description": "Math.js is an extensive math library for JavaScript and Node.js. It features a flexible expression parser and offers an integrated solution to work with numbers, big numbers, complex numbers, units, and matrices.",
   "author": "Jos de Jong <wjosdejong@gmail.com> (https://github.com/josdejong)",
   "contributors": [
