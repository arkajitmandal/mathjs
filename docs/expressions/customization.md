--- conflicted
+++ resolved
@@ -156,6 +156,11 @@
 * `auto`: Only display parentheses that are necessary. Mathjs tries to get rid of as much parntheses as possible.
 * `all`: Display all parentheses that are given by the structure of the node tree. This makes the output precedence unambiguous.
 
+There's two ways of passing callbacks:
+
+1. Pass an object that maps function names to callbacks. Those callbacks will be used for FunctionNodes with 
+functions of that name.
+2. Pass a function to `toTex`. This function will then be used for every node.
 ```js
 var expression = math.parse('(1+1+1)');
 
@@ -180,15 +185,7 @@
 ```
 Where `options` is the object passed to `toTex`/`toString`. Don't forget to pass this on to the child nodes, and `node` is a reference to the current node.
 
-<<<<<<< HEAD
 If a callback returns nothing, the standard output will be used. If your callback returns a string, this string will be used.
-=======
-There's two ways of passing callbacks:
-
-1. Pass an object that maps function names to callbacks. Those callbacks will be used for FunctionNodes with 
-functions of that name.
-2. Pass a function to `toTex`. This function will then be used for every node.
->>>>>>> 741ab47a
 
 **Although the following examples use `toTex`, it works for `toString` in the same way**
 
