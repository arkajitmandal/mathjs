--- conflicted
+++ resolved
@@ -5,17 +5,6 @@
     size = math.size,
     matrix = math.matrix;
 
-<<<<<<< HEAD
-m = math.ones(matrix([1,3,2]));
-assert.deepEqual(size(m), matrix([1,3,2]));
-assert.deepEqual(size(m.valueOf()), [1,3,2]);
-assert.deepEqual(size(squeeze(m)), matrix([3,2]));
-m = math.ones(matrix([1,1,3]));
-assert.deepEqual(size(m), matrix([1,1,3]));
-assert.deepEqual(size(squeeze(m)), matrix([3]));
-assert.deepEqual(squeeze(2.3), 2.3);
-assert.deepEqual(size(squeeze(math.range(1,6))), [5]);
-=======
 describe('squeeze', function() {
 
   it('should squeeze the given matrix', function() {
@@ -30,5 +19,4 @@
     assert.deepEqual(size(squeeze(math.range(1,6))), [5]);
   });
 
-});
->>>>>>> a3b44340
+});