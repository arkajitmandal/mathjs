// test number utils
import assert from 'assert'

import {
  digits,
  format,
  isInteger,
  nearlyEqual,
  roundDigits,
  sign,
  splitNumber,
  toExponential,
  toFixed,
  toPrecision
} from '../../src/utils/number'

describe('number', function () {
  it('isInteger', function () {
    assert.strictEqual(isInteger(1), true)
    assert.strictEqual(isInteger(3), true)
    assert.strictEqual(isInteger(-4), true)
    assert.strictEqual(isInteger(0), true)
    assert.strictEqual(isInteger(12000), true)
    assert.strictEqual(isInteger(-3000), true)

    assert.strictEqual(isInteger(1.1), false)
    assert.strictEqual(isInteger(0.1), false)
    assert.strictEqual(isInteger(-2.3), false)
    assert.strictEqual(isInteger(-2.3), false)
    assert.strictEqual(isInteger(NaN), false)
  })

  it('sign', function () {
    assert.strictEqual(sign(1), 1)
    assert.strictEqual(sign(3), 1)
    assert.strictEqual(sign(4.5), 1)
    assert.strictEqual(sign(0.00234), 1)

    assert.strictEqual(sign(0), 0)

    assert.strictEqual(sign(-1), -1)
    assert.strictEqual(sign(-3), -1)
    assert.strictEqual(sign(-0.23), -1)
  })

  it('should count the number of significant digits of a number', function () {
    assert.strictEqual(digits(0), 0)
    assert.strictEqual(digits(2), 1)
    assert.strictEqual(digits(1234), 4)
    assert.strictEqual(digits(2.34), 3)
    assert.strictEqual(digits(3000), 1)
    assert.strictEqual(digits(0.0034), 2)
    assert.strictEqual(digits(120.5e50), 4)
    assert.strictEqual(digits(1120.5e+50), 5)
    assert.strictEqual(digits(120.52e-50), 5)
    assert.strictEqual(digits(Math.PI), 16)
  })

  it('should format a number using toFixed', function () {
    assert.strictEqual(toFixed(2.34), '2.34')
    assert.strictEqual(toFixed(2.34, 1), '2.3')
    assert.strictEqual(toFixed(-2.34, 1), '-2.3')
    assert.strictEqual(toFixed(2.34e10), '23400000000')
    assert.strictEqual(toFixed(2.34e10, 1), '23400000000.0')
    assert.strictEqual(toFixed(123456789.1234), '123456789.1234')
    assert.strictEqual(toFixed(2.34e30), '2340000000000000000000000000000') // test above the 21 digit limit of toPrecision
    assert.strictEqual(toFixed(2.34e30, 1), '2340000000000000000000000000000.0') // test above the 21 digit limit of toPrecision
    assert.strictEqual(toFixed(2.34e-10, 1), '0.0')
    assert.strictEqual(toFixed(2, 20), '2.00000000000000000000')
    assert.strictEqual(toFixed(2, 21), '2.000000000000000000000')
    assert.strictEqual(toFixed(2, 22), '2.0000000000000000000000')
    assert.strictEqual(toFixed(2, 30), '2.000000000000000000000000000000')
    assert.strictEqual(toFixed(-2e3, 0), '-2000')
    assert.strictEqual(toFixed(5.555, 1), '5.6')
    assert.strictEqual(toFixed(-5.555, 1), '-5.6')
    assert.strictEqual(toFixed(-0.005555), '-0.005555')
    assert.strictEqual(toFixed(-0.005555, 4), '-0.0056')
    assert.strictEqual(toFixed(-0.005555, 8), '-0.00555500')
    assert.strictEqual(toFixed(2.135, 2), '2.14')
  })

  it('should format a number using toPrecision', function () {
    assert.strictEqual(toPrecision(2.34), '2.34')
    assert.strictEqual(toPrecision(2.34, 2), '2.3')
    assert.strictEqual(toPrecision(-2.34, 2), '-2.3')
    assert.strictEqual(toPrecision(2.34e10, 2), '2.3e+10')
    assert.strictEqual(toPrecision(2.34e-10, 2), '2.3e-10')
    assert.strictEqual(toPrecision(2, 4), '2.000')
    assert.strictEqual(toPrecision(-0.005555, 2), '-0.0056')
    assert.strictEqual(toPrecision(2.135, 3), '2.14')

    // TODO: test upper and lower bounds here
  })

  it('should format a number using toExponential', function () {
    assert.strictEqual(toExponential(2.34), '2.34e+0')
    assert.strictEqual(toExponential(2.34e+3), '2.34e+3')
    assert.strictEqual(toExponential(2.34e-3), '2.34e-3')
    assert.strictEqual(toExponential(2.34e+3, 2), '2.3e+3')
    assert.strictEqual(toExponential(2.135, 3), '2.14e+0')
    assert.strictEqual(toExponential(2e+3, 20), '2.0000000000000000000e+3')
    assert.strictEqual(toExponential(2e+3, 21), '2.00000000000000000000e+3')
    assert.strictEqual(toExponential(2e+3, 22), '2.000000000000000000000e+3')
    assert.strictEqual(toExponential(2e+3, 30), '2.00000000000000000000000000000e+3')
  })

  describe('format', function () {
    it('should format special values Infinity, NaN', function () {
      assert.strictEqual(format(Infinity), 'Infinity')
      assert.strictEqual(format(-Infinity), '-Infinity')
      assert.strictEqual(format('no number'), 'NaN')
    })

    describe('should apply options', function () {
      it('fixed notation', function () {
        const options = { notation: 'fixed' }
        assert.strictEqual(format(0, options), '0')
        assert.strictEqual(format(123, options), '123')
        assert.strictEqual(format(123.456, options), '123.456')
        assert.strictEqual(format(123.7, options), '123.7')
        assert.strictEqual(format(-123.7, options), '-123.7')
        assert.strictEqual(format(-66, options), '-66')
        assert.strictEqual(format(0.123456, options), '0.123456')

        assert.strictEqual(format(123456789, options), '123456789')
        assert.strictEqual(format(-123456789, options), '-123456789')
        assert.strictEqual(format(123456789e+9, options), '123456789000000000')
        assert.strictEqual(format(123456789e+17, options), '12345678900000000000000000')
        assert.strictEqual(format(123456789e+18, options), '123456789000000000000000000')
        assert.strictEqual(format(123456789e+19, options), '1234567890000000000000000000')
        assert.strictEqual(format(123456789e+20, options), '12345678900000000000000000000')
        assert.strictEqual(format(123456789e+21, options), '123456789000000000000000000000')
        assert.strictEqual(format(123456789e+22, options), '1234567890000000000000000000000')

        assert.strictEqual(format(1e-18, options), '0.000000000000000001')
        assert.strictEqual(format(1e-22, options), '0.0000000000000000000001')
        assert.strictEqual(format(1e-32, options), '0.00000000000000000000000000000001')
      })

      it('fixed notation with precision', function () {
        const notation = 'fixed'
        const options = { notation, precision: 2 }

<<<<<<< HEAD
        assert.strictEqual(format(0, options), '0.00')
        assert.strictEqual(format(123, options), '123.00')
        assert.strictEqual(format(123.456, options), '123.46')
        assert.strictEqual(format(123.7, options), '123.70')
        assert.strictEqual(format(0.123456, options), '0.12')
        assert.strictEqual(format(-0.5555, options), '-0.56')

        assert.strictEqual(format(123456789, options), '123456789.00')
        assert.strictEqual(format(123456789e+9, options), '123456789000000000.00')
        assert.strictEqual(format(123456789e+18, options), '123456789000000000000000000.00')
        assert.strictEqual(format(123456789e+19, options), '1234567890000000000000000000.00')
        assert.strictEqual(format(123456789e+20, options), '12345678900000000000000000000.00')
        assert.strictEqual(format(123456789e+21, options), '123456789000000000000000000000.00')
        assert.strictEqual(format(123456789e+22, options), '1234567890000000000000000000000.00')

        assert.strictEqual(format(1.2e-14, options), '0.00')
        assert.strictEqual(format(1.3e-18, options), '0.00')
        assert.strictEqual(format(1.3e-19, options), '0.00')
        assert.strictEqual(format(1.3e-20, options), '0.00')
        assert.strictEqual(format(1.3e-21, options), '0.00')
        assert.strictEqual(format(1.3e-22, options), '0.00')

        assert.strictEqual(format(5.6789e-30, { notation: 'fixed', precision: 32 }),
          '0.00000000000000000000000000000568')
        assert.strictEqual(format(5.6999e-30, { notation: 'fixed', precision: 32 }),
=======
        assert.strictEqual(number.format(0, options), '0.00')
        assert.strictEqual(number.format(123, options), '123.00')
        assert.strictEqual(number.format(123.456, options), '123.46')
        assert.strictEqual(number.format(123.7, options), '123.70')
        assert.strictEqual(number.format(0.123456, options), '0.12')
        assert.strictEqual(number.format(-0.5555, options), '-0.56')

        assert.strictEqual(number.format(123456789, options), '123456789.00')
        assert.strictEqual(number.format(123456789e+9, options), '123456789000000000.00')
        assert.strictEqual(number.format(123456789e+18, options), '123456789000000000000000000.00')
        assert.strictEqual(number.format(123456789e+19, options), '1234567890000000000000000000.00')
        assert.strictEqual(number.format(123456789e+20, options), '12345678900000000000000000000.00')
        assert.strictEqual(number.format(123456789e+21, options), '123456789000000000000000000000.00')
        assert.strictEqual(number.format(123456789e+22, options), '1234567890000000000000000000000.00')

        assert.strictEqual(number.format(1.2e-14, options), '0.00')
        assert.strictEqual(number.format(1.3e-18, options), '0.00')
        assert.strictEqual(number.format(1.3e-19, options), '0.00')
        assert.strictEqual(number.format(1.3e-20, options), '0.00')
        assert.strictEqual(number.format(1.3e-21, options), '0.00')
        assert.strictEqual(number.format(1.3e-22, options), '0.00')

        assert.strictEqual(number.format(5.6789e-30, { notation, precision: 32 }),
          '0.00000000000000000000000000000568')
        assert.strictEqual(number.format(5.6999e-30, { notation, precision: 32 }),
>>>>>>> b05e19b1
          '0.00000000000000000000000000000570')

        assert.strictEqual(number.format(123.456, { notation, precision: 0 }), '123')
        assert.strictEqual(number.format(-123.456, { notation, precision: 0 }), '-123')
      })

      it('exponential notation', function () {
        const options = { notation: 'exponential' }
        assert.strictEqual(format(0, options), '0e+0')
        assert.strictEqual(format(123, options), '1.23e+2')
        assert.strictEqual(format(123.456, options), '1.23456e+2')
        assert.strictEqual(format(0.0123, options), '1.23e-2')
        assert.strictEqual(format(123456789, options), '1.23456789e+8')
        assert.strictEqual(format(123456789e+9, options), '1.23456789e+17')
        assert.strictEqual(format(123456789e-9, options), '1.23456789e-1')
      })

      it('exponential notation with precision', function () {
        const options = { notation: 'exponential', precision: 3 }
        assert.strictEqual(format(123, options), '1.23e+2')
        assert.strictEqual(format(123.456, options), '1.23e+2')
        assert.strictEqual(format(2, options), '2.00e+0')
      })

      it('auto notation', function () {
        assert.strictEqual(format(2 / 7), '0.2857142857142857')
        assert.strictEqual(format(0.10400), '0.104')
        assert.strictEqual(format(1000), '1000')
        // assert.strictEqual(format(-0.005), '-0.005')
        assert.strictEqual(format(-2300), '-2300')
        assert.strictEqual(format(-1.2e12), '-1.2e+12')

        assert.strictEqual(format(0), '0')

        assert.strictEqual(format(2.4e-7), '2.4e-7')
        assert.strictEqual(format(2.4e-6), '2.4e-6')
        assert.strictEqual(format(2.4e-5), '2.4e-5')
        assert.strictEqual(format(2.4e-4), '2.4e-4')
        assert.strictEqual(format(2.3e-3), '0.0023')
        assert.strictEqual(format(2.3e-2), '0.023')
        assert.strictEqual(format(2.3e-1), '0.23')
        assert.strictEqual(format(2.3), '2.3')
        assert.strictEqual(format(2.3e+1), '23')
        assert.strictEqual(format(2.3e+2), '230')
        assert.strictEqual(format(2.3e+3), '2300')
        assert.strictEqual(format(2.3e+4), '23000')
        assert.strictEqual(format(2.3e+5), '2.3e+5')
        assert.strictEqual(format(2.3e+6), '2.3e+6')

        assert.strictEqual(format(1.000000012), '1.000000012')
        assert.strictEqual(format(1000000012), '1.000000012e+9')

        assert.strictEqual(format(1234567), '1.234567e+6')
        assert.strictEqual(format(123456789123456), '1.23456789123456e+14')
        assert.strictEqual(format(123456789123456e-14), '1.23456789123456')
        assert.strictEqual(format(123456789123456789), '1.2345678912345678e+17')

        assert.strictEqual(format(0.1111e+6), '1.111e+5')
        assert.strictEqual(format(0.3333e+6), '3.333e+5')
        assert.strictEqual(format(0.6666e+6), '6.666e+5')
        assert.strictEqual(format(0.9999e+6), '9.999e+5')
        assert.strictEqual(format(1.111e+6), '1.111e+6')
      })

      it('auto notation with precision', function () {
        assert.strictEqual(format(1 / 3), '0.3333333333333333')
        assert.strictEqual(format(1 / 3, { precision: 3 }), '0.333')
        assert.strictEqual(format(1 / 3, { precision: 4 }), '0.3333')
        assert.strictEqual(format(1 / 3, { precision: 5 }), '0.33333')
        assert.strictEqual(format(0.05555, { precision: 2 }), '0.056')
        assert.strictEqual(format(-0.05555, { precision: 2 }), '-0.056')

        assert.strictEqual(format(1000.000, { precision: 5 }), '1000')
        assert.strictEqual(format(1000.0010, { precision: 5 }), '1000') // rounded off at 5 digits
        assert.strictEqual(format(1234, { precision: 3 }), '1230')
        assert.strictEqual(format(123.4, { precision: 6 }), '123.4')
        assert.strictEqual(format(0.001234, { precision: 3 }), '0.00123')

        assert.strictEqual(format(1234567, { precision: 4 }), '1.235e+6')
        assert.strictEqual(format(1234567, { precision: 2 }), '1.2e+6')
        assert.strictEqual(format(123e-6, { precision: 2 }), '1.2e-4')
        assert.strictEqual(format(123e-6, { precision: 8 }), '1.23e-4') // should remove trailing zeros
        assert.strictEqual(format(3e+6, { precision: 8 }), '3e+6') // should remove trailing zeros
        assert.strictEqual(format(1234, { precision: 2 }), '1200')

        // overflow the maximum allowed precision of 20
        assert.strictEqual(format(4, { precision: 30 }), '4')
      })

      it('auto notation with custom lower and upper bound', function () {
        const options = {
          lowerExp: -6,
          upperExp: 9
        }
        assert.strictEqual(format(0, options), '0')
        assert.strictEqual(format(1234567, options), '1234567')
        assert.strictEqual(format(1e+9, options), '1e+9')
        assert.strictEqual(format(1e+9 - 1, options), '999999999')
        assert.strictEqual(format(1e-6, options), '0.000001')
        assert.strictEqual(format(0.999e-6, options), '9.99e-7')
        assert.strictEqual(format(123456789123, options), '1.23456789123e+11')

        assert.strictEqual(format(Math.pow(2, 53), { upperExp: 20 }), '9007199254740992')
      })

      it('auto notation with custom lower bound', function () {
        const options = { lowerExp: -6 }
        assert.strictEqual(format(0, options), '0')
        assert.strictEqual(format(1e-6, options), '0.000001')
        assert.strictEqual(format(0.999e-6, options), '9.99e-7')
      })

      it('auto notation with very large custom lower bound', function () {
        assert.strictEqual(format(1, { lowerExp: -2 }), '1')
        assert.strictEqual(format(1e-1, { lowerExp: -2 }), '0.1')
        assert.strictEqual(format(1e-2, { lowerExp: -2 }), '0.01')
        assert.strictEqual(format(1e-3, { lowerExp: -2 }), '1e-3')
      })

      it('auto notation with very small custom lower bound', function () {
        assert.strictEqual(format(1e-18, { lowerExp: -30 }), '0.000000000000000001')
        assert.strictEqual(format(1e-19, { lowerExp: -30 }), '0.0000000000000000001')
        assert.strictEqual(format(1e-20, { lowerExp: -30 }), '0.00000000000000000001')
        assert.strictEqual(format(1e-21, { lowerExp: -30 }), '0.000000000000000000001')
        assert.strictEqual(format(1e-22, { lowerExp: -30 }), '0.0000000000000000000001')
        assert.strictEqual(format(1e-23, { lowerExp: -30 }), '0.00000000000000000000001')
        assert.strictEqual(format(1e-24, { lowerExp: -30 }), '0.000000000000000000000001')
      })

      it('auto notation with custom upper bound', function () {
        const options = { upperExp: 9 }
        assert.strictEqual(format(1e+9, options), '1e+9')
        assert.strictEqual(format(1e+9 - 1, options), '999999999')
      })

      it('auto notation with very large custom upper bound', function () {
        assert.strictEqual(format(1e+18, { upperExp: 30 }), '1000000000000000000')
        assert.strictEqual(format(1e+19, { upperExp: 30 }), '10000000000000000000')
        assert.strictEqual(format(1e+20, { upperExp: 30 }), '100000000000000000000')
        assert.strictEqual(format(1e+21, { upperExp: 30 }), '1000000000000000000000')
        assert.strictEqual(format(1e+22, { upperExp: 30 }), '10000000000000000000000')
        assert.strictEqual(format(1e+23, { upperExp: 30 }), '100000000000000000000000')
        assert.strictEqual(format(1e+24, { upperExp: 30 }), '1000000000000000000000000')
      })

      it('auto notation with very small custom upper bound', function () {
        assert.strictEqual(format(1, { upperExp: 2 }), '1')
        assert.strictEqual(format(1e1, { upperExp: 2 }), '10')
        assert.strictEqual(format(1e2, { upperExp: 2 }), '1e+2')
        assert.strictEqual(format(1e3, { upperExp: 2 }), '1e+3')
      })

      it('auto notation with custom precision, lower, and upper bound', function () {
        const options = {
          precision: 4,
          lowerExp: -6,
          upperExp: 9
        }

        assert.strictEqual(format(0, options), '0')
        assert.strictEqual(format(1234567, options), '1235000')
        assert.strictEqual(format(1e+9, options), '1e+9')
        assert.strictEqual(format(1.1e+9, options), '1.1e+9')
        assert.strictEqual(format(1e+9 - 1, options), '1000000000')
        assert.strictEqual(format(1e-6, options), '0.000001')
        assert.strictEqual(format(0.999e-6, options), '9.99e-7')
        assert.strictEqual(format(123456789123, options), '1.235e+11')
      })

      it('should throw an error on unknown notation', function () {
        assert.throws(function () {
          format(123, { notation: 'non existing' })
        })
      })

      it('should split a number into sign, coefficient, exponent', function () {
        assert.deepStrictEqual(splitNumber(0), { sign: '', coefficients: [0], exponent: 0 })
        assert.deepStrictEqual(splitNumber(2.3), { sign: '', coefficients: [2, 3], exponent: 0 })

        const a = splitNumber(2.3)
        assert.strictEqual(a.coefficients[0], 2)
        assert.strictEqual(a.coefficients[1], 3)
        assert.strictEqual(a.exponent, 0)

        assert.deepStrictEqual(splitNumber(-2.3), { sign: '-', coefficients: [2, 3], exponent: 0 })
        assert.deepStrictEqual(splitNumber('02.3'), { sign: '', coefficients: [2, 3], exponent: 0 })
        assert.deepStrictEqual(splitNumber(2300), { sign: '', coefficients: [2, 3], exponent: 3 })
        assert.deepStrictEqual(splitNumber(0.00023), { sign: '', coefficients: [2, 3], exponent: -4 })
        assert.deepStrictEqual(splitNumber('0.00023'), { sign: '', coefficients: [2, 3], exponent: -4 })
        assert.deepStrictEqual(splitNumber('000.0002300'), { sign: '', coefficients: [2, 3], exponent: -4 })
        assert.deepStrictEqual(splitNumber('002300'), { sign: '', coefficients: [2, 3], exponent: 3 })
        assert.deepStrictEqual(splitNumber('2.3e3'), { sign: '', coefficients: [2, 3], exponent: 3 })
        assert.deepStrictEqual(splitNumber('2.3e+3'), { sign: '', coefficients: [2, 3], exponent: 3 })
        assert.deepStrictEqual(splitNumber('-2.3e3'), { sign: '-', coefficients: [2, 3], exponent: 3 })
        assert.deepStrictEqual(splitNumber('23e3'), { sign: '', coefficients: [2, 3], exponent: 4 })
        assert.deepStrictEqual(splitNumber('-23e3'), { sign: '-', coefficients: [2, 3], exponent: 4 })
        assert.deepStrictEqual(splitNumber('2.3e-3'), { sign: '', coefficients: [2, 3], exponent: -3 })
        assert.deepStrictEqual(splitNumber('23e-3'), { sign: '', coefficients: [2, 3], exponent: -2 })
        assert.deepStrictEqual(splitNumber('-23e-3'), { sign: '-', coefficients: [2, 3], exponent: -2 })
        assert.deepStrictEqual(splitNumber('99.99'), { sign: '', coefficients: [9, 9, 9, 9], exponent: 1 })
      })

      it('should round digits of a a split number', function () {
        assert.deepStrictEqual(roundDigits(splitNumber(123456), 3), splitNumber(123000))
        assert.deepStrictEqual(roundDigits(splitNumber(123456), 4), splitNumber(123500))
        assert.deepStrictEqual(roundDigits(splitNumber(0.00555), 2), splitNumber(0.0056))
        assert.deepStrictEqual(roundDigits(splitNumber(99.99), 2), splitNumber(100))
      })

      it('should format a number with toFixed', function () {
        assert.strictEqual(toFixed(0), '0')
        assert.strictEqual(toFixed(2300), '2300')
        assert.strictEqual(toFixed(-2300), '-2300')
        assert.strictEqual(toFixed(19.9, 0), '20')
        assert.strictEqual(toFixed(99.9, 0), '100')
        assert.strictEqual(toFixed(99.5, 0), '100')
        assert.strictEqual(toFixed(99.4, 0), '99')
        assert.strictEqual(toFixed(2.3, 0), '2')
        assert.strictEqual(toFixed(2.5, 0), '3')
        assert.strictEqual(toFixed(2.9, 0), '3')
        assert.strictEqual(toFixed(1.5, 0), '2')
        assert.strictEqual(toFixed(-1.5, 0), '-2')
        assert.strictEqual(toFixed(123.45, 0), '123')
        assert.strictEqual(toFixed(0.005, 0), '0')
        assert.strictEqual(toFixed(0.7, 0), '1')

        assert.strictEqual(toFixed(0.15, 1), '0.2')
        assert.strictEqual(toFixed(123.4567, 1), '123.5')
        assert.strictEqual(toFixed(-123.4567, 1), '-123.5')
        assert.strictEqual(toFixed(0.23, 1), '0.2')
        assert.strictEqual(toFixed(0.005, 5), '0.00500')
        assert.strictEqual(toFixed(0.00567, 4), '0.0057')
        assert.strictEqual(toFixed(0.00999, 2), '0.01')
        assert.strictEqual(toFixed(0.00999, 3), '0.010')
        assert.strictEqual(toFixed(-0.00999, 3), '-0.010')

        assert.strictEqual(toFixed(NaN, 2), 'NaN')
        assert.strictEqual(toFixed(Infinity, 2), 'Infinity')
        assert.strictEqual(toFixed(-Infinity, 2), '-Infinity')
      })

      it('should format a number with toExponential', function () {
        assert.strictEqual(toExponential(0), '0e+0')
        assert.strictEqual(toExponential(0.15), '1.5e-1')
        assert.strictEqual(toExponential(1), '1e+0')
        assert.strictEqual(toExponential(-1), '-1e+0')
        assert.strictEqual(toExponential(1000), '1e+3')
        assert.strictEqual(toExponential(2300), '2.3e+3')
        assert.strictEqual(toExponential(-2300), '-2.3e+3')
        assert.strictEqual(toExponential(3.568), '3.568e+0')
        assert.strictEqual(toExponential(0.00123), '1.23e-3')
        assert.strictEqual(toExponential(-0.00123), '-1.23e-3')
        assert.strictEqual(toExponential('20.3e2'), '2.03e+3')

        assert.strictEqual(toExponential(0, 2), '0.0e+0')
        assert.strictEqual(toExponential(0.15, 1), '2e-1')
        assert.strictEqual(toExponential(1234, 2), '1.2e+3')
        assert.strictEqual(toExponential(-1234, 2), '-1.2e+3')
        assert.strictEqual(toExponential(1234, 6), '1.23400e+3')
        assert.strictEqual(toExponential(9999, 2), '1.0e+4')

        assert.strictEqual(toExponential(NaN, 2), 'NaN')
        assert.strictEqual(toExponential(Infinity, 2), 'Infinity')
        assert.strictEqual(toExponential(-Infinity, 2), '-Infinity')
      })

      it('should format a number with toPrecision', function () {
        assert.strictEqual(toPrecision(0), '0')
        assert.strictEqual(toPrecision(0.15), '0.15')
        assert.strictEqual(toPrecision(2300), '2300')
        assert.strictEqual(toPrecision(-2300), '-2300')
        assert.strictEqual(toPrecision(0.00123), '0.00123')
        assert.strictEqual(toPrecision(-0.00123), '-0.00123')
        assert.strictEqual(toPrecision(1.2e-8), '1.2e-8')

        assert.strictEqual(toPrecision(2300, 6), '2300.00')
        assert.strictEqual(toPrecision(1234.5678, 6), '1234.57')
        assert.strictEqual(toPrecision(1234.5678, 2), '1200')
        assert.strictEqual(toPrecision(1234, 2), '1200')
        assert.strictEqual(toPrecision(0.15, 1), '0.2')
        assert.strictEqual(toPrecision(0.004, 3), '0.00400')
        assert.strictEqual(toPrecision(0.00123456, 5), '0.0012346')
        assert.strictEqual(toPrecision(999, 2), '1000')
        assert.strictEqual(toPrecision(99900, 2), '100000')
        assert.strictEqual(toPrecision(99999, 2), '100000')
        assert.strictEqual(toPrecision(999e7, 2), '1.0e+10')
        assert.strictEqual(toPrecision(0.00999, 2), '0.010')
        assert.strictEqual(toPrecision(-0.00999, 2), '-0.010')

        assert.strictEqual(toPrecision(NaN, 2), 'NaN')
        assert.strictEqual(toPrecision(Infinity, 2), 'Infinity')
        assert.strictEqual(toPrecision(-Infinity, 2), '-Infinity')
      })

      it('should should throw an error on invalid input', function () {
        assert.throws(function () { splitNumber('2.3.4') }, /SyntaxError/)
        assert.throws(function () { splitNumber('2.3ee') }, /SyntaxError/)
        assert.throws(function () { splitNumber('2.3e4.3') }, /SyntaxError/)
        assert.throws(function () { splitNumber('2.3a') }, /SyntaxError/)
        assert.throws(function () { splitNumber('foo') }, /SyntaxError/)
        assert.throws(function () { splitNumber(NaN) }, /SyntaxError/)
        assert.throws(function () { splitNumber('NaN') }, /SyntaxError/)
        assert.throws(function () { splitNumber(new Date()) }, /SyntaxError/)
      })
    })

    it('should format numbers with precision as second parameter', function () {
      assert.strictEqual(format(1 / 3), '0.3333333333333333')
      assert.strictEqual(format(1 / 3, 5), '0.33333')
      assert.strictEqual(format(1 / 3, 3), '0.333')
      assert.strictEqual(format(2 / 3, 3), '0.667')
    })

    it('should format numbers with a custom formatting function', function () {
      function asCurrency (value) {
        return '$' + value.toFixed(2)
      }

      assert.strictEqual(format(12.4264, asCurrency), '$12.43')
      assert.strictEqual(format(0.1, asCurrency), '$0.10')
      assert.strictEqual(format(1.2e+6, asCurrency), '$1200000.00')
    })
  })

  describe('nearlyEqual', function () {
    it('should test whether two numbers are nearly equal', function () {
      const epsilon = 1e-2
      assert.strictEqual(nearlyEqual(1, 0.9, epsilon), false)
      assert.strictEqual(nearlyEqual(1, 0.95, epsilon), false)
      assert.strictEqual(nearlyEqual(1, 0.98, epsilon), false)
      assert.strictEqual(nearlyEqual(1, 0.991, epsilon), true)
      assert.strictEqual(nearlyEqual(1, 1.1, epsilon), false)
      assert.strictEqual(nearlyEqual(1, 1.05, epsilon), false)
      assert.strictEqual(nearlyEqual(1, 1.02, epsilon), false)
      assert.strictEqual(nearlyEqual(1, 1.01, epsilon), true)
      assert.strictEqual(nearlyEqual(1, 1, epsilon), true)

      // smaller epsilon
      const epsilon2 = 1e-4
      assert.strictEqual(nearlyEqual(1, 0.99, epsilon2), false)
      assert.strictEqual(nearlyEqual(1, 0.999, epsilon2), false)
      assert.strictEqual(nearlyEqual(1, 0.9999, epsilon2), true)

      // test one of these famous round-off errors
      assert.strictEqual((0.1 + 0.2) === 0.3, false)
      assert.strictEqual(nearlyEqual(0.1 + 0.2, 0.3, 1e-14), true)
    })

    it('should test whether a positive and negative number are nearly equal', function () {
      const epsilon = 1e-3
      assert.strictEqual(nearlyEqual(1.2, 1.2, epsilon), true)
      assert.strictEqual(nearlyEqual(1.2, -1.2, epsilon), false)
      assert.strictEqual(nearlyEqual(-1.2, 1.2, epsilon), false)
      assert.strictEqual(nearlyEqual(-1.2, -1.2, epsilon), true)
    })

    it('should test whether two large numbers are nearly equal', function () {
      const epsilon = 1e-2
      assert.strictEqual(nearlyEqual(1e200, 0.90e200, epsilon), false)
      assert.strictEqual(nearlyEqual(1e200, 0.95e200, epsilon), false)
      assert.strictEqual(nearlyEqual(1e200, 0.98e200, epsilon), false)
      assert.strictEqual(nearlyEqual(1e200, 0.99e200, epsilon), true)
    })

    it('should test whether two small numbers are nearly equal (always true)', function () {
      const epsilon = 1e-2
      assert.strictEqual(nearlyEqual(1e-200, 0.99e-200, epsilon), true)
      assert.strictEqual(nearlyEqual(1e-200, 10e-200, epsilon), true) // FIXME: why is this true?
    })

    it('should compare with zero', function () {
      const epsilon = 1e-3
      assert.strictEqual(nearlyEqual(0, 0, epsilon), true)
      assert.strictEqual(nearlyEqual(0, -0, epsilon), true)
      assert.strictEqual(nearlyEqual(0, 1.2, epsilon), false)
      assert.strictEqual(nearlyEqual(0, 1e30, epsilon), false)
      assert.strictEqual(nearlyEqual(0, 1e-30, epsilon), true) // FIXME: why is this true?
    })

    it('should compare with Infinity', function () {
      const epsilon = 1e-3

      assert.strictEqual(nearlyEqual(1.2, Infinity, epsilon), false)
      assert.strictEqual(nearlyEqual(Infinity, 1.2, epsilon), false)
      assert.strictEqual(nearlyEqual(Infinity, Infinity, epsilon), true)
      assert.strictEqual(nearlyEqual(Infinity, -Infinity, epsilon), false)
      assert.strictEqual(nearlyEqual(-Infinity, Infinity, epsilon), false)
      assert.strictEqual(nearlyEqual(-Infinity, -Infinity, epsilon), true)
    })

    it('should compare with NaN', function () {
      const epsilon = 1e-3
      assert.strictEqual(nearlyEqual(1.2, NaN, epsilon), false)
      assert.strictEqual(nearlyEqual(NaN, 1.2, epsilon), false)
      assert.strictEqual(nearlyEqual(NaN, NaN, epsilon), false)
    })

    it('should do exact comparison when epsilon is null or undefined', function () {
      assert.strictEqual(nearlyEqual(1.2, 1.2), true)
      assert.strictEqual(nearlyEqual(1.2, 1.2, null), true)

      assert.strictEqual(nearlyEqual(0.1 + 0.2, 0.3), false)
      assert.strictEqual(nearlyEqual(0.1 + 0.2, 0.3, null), false)
    })
  })
})<|MERGE_RESOLUTION|>--- conflicted
+++ resolved
@@ -141,7 +141,6 @@
         const notation = 'fixed'
         const options = { notation, precision: 2 }
 
-<<<<<<< HEAD
         assert.strictEqual(format(0, options), '0.00')
         assert.strictEqual(format(123, options), '123.00')
         assert.strictEqual(format(123.456, options), '123.46')
@@ -164,36 +163,9 @@
         assert.strictEqual(format(1.3e-21, options), '0.00')
         assert.strictEqual(format(1.3e-22, options), '0.00')
 
-        assert.strictEqual(format(5.6789e-30, { notation: 'fixed', precision: 32 }),
+        assert.strictEqual(format(5.6789e-30, { notation, precision: 32 }),
           '0.00000000000000000000000000000568')
-        assert.strictEqual(format(5.6999e-30, { notation: 'fixed', precision: 32 }),
-=======
-        assert.strictEqual(number.format(0, options), '0.00')
-        assert.strictEqual(number.format(123, options), '123.00')
-        assert.strictEqual(number.format(123.456, options), '123.46')
-        assert.strictEqual(number.format(123.7, options), '123.70')
-        assert.strictEqual(number.format(0.123456, options), '0.12')
-        assert.strictEqual(number.format(-0.5555, options), '-0.56')
-
-        assert.strictEqual(number.format(123456789, options), '123456789.00')
-        assert.strictEqual(number.format(123456789e+9, options), '123456789000000000.00')
-        assert.strictEqual(number.format(123456789e+18, options), '123456789000000000000000000.00')
-        assert.strictEqual(number.format(123456789e+19, options), '1234567890000000000000000000.00')
-        assert.strictEqual(number.format(123456789e+20, options), '12345678900000000000000000000.00')
-        assert.strictEqual(number.format(123456789e+21, options), '123456789000000000000000000000.00')
-        assert.strictEqual(number.format(123456789e+22, options), '1234567890000000000000000000000.00')
-
-        assert.strictEqual(number.format(1.2e-14, options), '0.00')
-        assert.strictEqual(number.format(1.3e-18, options), '0.00')
-        assert.strictEqual(number.format(1.3e-19, options), '0.00')
-        assert.strictEqual(number.format(1.3e-20, options), '0.00')
-        assert.strictEqual(number.format(1.3e-21, options), '0.00')
-        assert.strictEqual(number.format(1.3e-22, options), '0.00')
-
-        assert.strictEqual(number.format(5.6789e-30, { notation, precision: 32 }),
-          '0.00000000000000000000000000000568')
-        assert.strictEqual(number.format(5.6999e-30, { notation, precision: 32 }),
->>>>>>> b05e19b1
+        assert.strictEqual(format(5.6999e-30, { notation, precision: 32 }),
           '0.00000000000000000000000000000570')
 
         assert.strictEqual(number.format(123.456, { notation, precision: 0 }), '123')
