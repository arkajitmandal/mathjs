--- conflicted
+++ resolved
@@ -40,13 +40,8 @@
   })
 
   it('should override units', function () {
-<<<<<<< HEAD
-    math.evaluate('createUnit({"bar": 1e12 Pa}, {"override":true})')
-    assert.strictEqual(math.evaluate('1 bar to Pa').toString(), '1e+12 Pa')
-=======
     const math2 = math.create()
-    math2.eval('createUnit({"bar": 1e12 Pa}, {"override":true})')
-    assert.strictEqual(math2.eval('1 bar to Pa').toString(), '1e+12 Pa')
->>>>>>> b05e19b1
+    math2.evaluate('createUnit({"bar": 1e12 Pa}, {"override":true})')
+    assert.strictEqual(math2.evaluate('1 bar to Pa').toString(), '1e+12 Pa')
   })
 })