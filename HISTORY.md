--- conflicted
+++ resolved
@@ -1,6 +1,6 @@
 # History
 
-<<<<<<< HEAD
+
 # not yet released, version 6.0.0
 
 !!! BE CAREFUL: BREAKING CHANGES !!!
@@ -26,10 +26,6 @@
 
 - Fixed `epsilon` setting being applied globally to Complex numbers.
 
-
-# not yet published, version 5.5.0
-=======
->>>>>>> 8d8aaec3
 
 # 2019-04-08, version 5.9.0
 
