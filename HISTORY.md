# History


<<<<<<< HEAD
## not yet released, version 2.0.0-SNAPSHOT

- Implemented matrix LU decomposition with partial pivoting and a LU based 
  linear equations solver (functions `lup` and `lusolve`). Thanks @rjbaucells.
- Large internal refactoring, allowing to create custom bundles of math.js.
- Function `import` now returns the imported objects.


## not yet released, version 1.5.3-SNAPSHOT
=======
## 2015-04-22, version 1.6.0
>>>>>>> d77018ad

- Improvements in `toTex`. Thanks @FSMaxB.
- Fixed #328: `abs(0 + 0i)` evaluated to `NaN`.
- Fixed not being able to override lazy loaded constants.


## 2015-04-09, version 1.5.2

- Fixed #313: parsed functions did not handle recursive calls correctly.
- Fixed #251: binary prefix and SI prefix incorrectly used for byte. Now 
  following SI standards (`1 KiB == 1024 B`, `1 kB == 1000 B`).
- Performance improvements in parsed functions.

## 2015-04-08, version 1.5.1

- Fixed #316: a bug in rounding values when formatting.
- Fixed #317, #319: a bug in formatting negative values.


## 2015-03-28, version 1.5.0

- Added unit `stone` (6.35 kg).
- Implemented support for sparse matrices. Thanks @rjbaucells.
- Implemented BigNumber support for function `atan2`. Thanks @BigFav.
- Implemented support for custom LaTeX representations. Thanks @FSMaxB.
- Improvements and bug fixes in outputting parentheses in `Node.toString` and
  `Node.toTex` functions. Thanks @FSMaxB.
- Fixed #291: function `format` sometimes returning exponential notation when
  it should return a fixed notation.


## 2015-02-28, version 1.4.0

- Implemented trigonometric functions:
  `acosh`, `acoth`, `acsch`, `asech`, `asinh`, `atanh`, `acot`, `acsc`, `asec`.
  Thanks @BigFav.
- Added BigNumber support for functions: `cot`, `csc`, `sec`, `coth`,
  `csch`, `sech`. Thanks @BigFav.
- Implemented support for serialization and deserialization of math.js data
  types.
- Fixed the calculation of `norm()` and `abs()` for large complex numbers.
  Thanks @rjbaucells.
- Fixed #281: improved formatting complex numbers. Round the real or imaginary
  part to zero when the difference is larger than the configured precision.


## 2015-02-09, version 1.3.0

- Implemented BigNumber implementations of most trigonometric functions: `sin`,
  `cos`, `tan`, `asin`, `acos`, `atan`, `cosh`, `sinh`, `tanh`. Thanks @BigFav.
- Implemented function `trace`. Thanks @pcorey.
- Faster loading of BigNumber configuration with a high precision by lazy
  loading constants like `pi` and `e`.
- Fixed constants `NaN` and `Infinity` not being BigNumber objects when
  BigNumbers are configured.
- Fixed missing parentheses in the `toTex` representation of function
  `permutations`.
- Some minor fixes in the docs. Thanks @KenanY.


## 2014-12-25, version 1.2.0

- Support for bitwise operations `bitAnd`, `bitNot`, `bitOr`, `bitXor`,
  `leftShift`, `rightArithShift`, and `rightLogShift`. Thanks @BigFav.
- Support for boolean operations `and`, `not`, `or`, `xor`. Thanks @BigFav.
- Support for `gamma` function. Thanks @BigFav.
- Converting a unit without value will now result in a unit *with* value,
  i.e. `inch in cm` will return `2.54 cm` instead of `cm`.
- Improved accuracy of `sinh` and complex `cos` and `sin`. Thanks @pavpanchekha.
- Renamed function `select` to `chain`. The old function `select` will remain
  functional until math.js v2.0.
- Upgraded to decimal.js v4.0.1 (BigNumber library).


## 2014-11-22, version 1.1.1

- Fixed Unit divided by Number returning zero.
- Fixed BigNumber downgrading to Number for a negative base in `pow`.
- Fixed some typos in error messaging (thanks @andy0130tw) and docs.


## 2014-11-15, version 1.1.0

- Implemented functions `dot` (dot product), `cross` (cross product), and
  `nthRoot`.
- Officially opened up the API of expression trees:
  - Documented the API.
  - Implemented recursive functions `clone`, `map`, `forEach`, `traverse`,
    `transform`, and `filter` for expression trees.
  - Parameter `index` in the callbacks of `map` and `forEach` are now cloned
    for every callback.
  - Some internal refactoring inside nodes to make the API consistent:
    - Renamed `params` to `args` and vice versa to make things consistent.
    - Renamed `Block.nodes` to `Block.blocks`.
    - `FunctionNode` now has a `name: string` instead of a `symbol: SymbolNode`.
    - Changed constructor of `RangeNode` to
      `new RangeNode(start: Node, end: Node [, step: Node])`.
    - Nodes for a `BlockNode` must now be passed via the constructor instead
      of via a function `add`.
- Fixed `2e` giving a syntax error instead of being parsed as `2 * e`.


## 2014-09-12, version 1.0.1

- Disabled array notation for ranges in a matrix index in the expression parser 
  (it is confusing and redundant there).
- Fixed a regression in the build of function subset not being able to return
  a scalar.
- Fixed some missing docs and broken links in the docs.


## 2014-09-04, version 1.0.0

- Implemented a function `filter(x, test)`.
- Removed `math.distribution` for now, needs some rethinking.
- `math.number` can convert units to numbers (requires a second argument)
- Fixed some precedence issues with the range and conversion operators.
- Fixed an zero-based issue when getting a matrix subset using an index 
  containing a matrix.


## 2014-08-21, version 0.27.0

- Implemented functions `sort(x [, compare])` and `flatten(x)`.
- Implemented support for `null` in all functions.
- Implemented support for "rawArgs" functions in the expression parser. Raw 
  functions are invoked with unevaluated parameters (nodes).
- Expressions in the expression parser can now be spread over multiple lines,
  like '2 +\n3'.
- Changed default value of the option `wrap` of function `math.import` to false.
- Changed the default value for new entries in a resized matrix when to zero. 
  To leave new entries uninitialized, use the new constant `math.uninitialized` 
  as default value.
- Renamed transform property from `__transform__` to `transform`, and documented
  the transform feature.
- Fixed a bug in `math.import` not applying options when passing a module name.
- A returned matrix subset is now only squeezed when the `index` consists of
  scalar values, and no longer for ranges resolving into a single value. 


## 2014-08-03, version 0.26.0

- A new instance of math.js can no longer be created like `math([options])`,
  to prevent side effects from math being a function instead of an object.
  Instead, use the function `math.create([options])` to create a new instance.
- Implemented `BigNumber` support for all constants: `pi`, `tau`, `e`, `phi`,
  `E`, `LN2`, `LN10`, `LOG2E`, `LOG10E`, `PI`, `SQRT1_2`, and `SQRT2`.
- Implemented `BigNumber` support for functions `gcd`, `xgcd`, and `lcm`.
- Fixed function `gxcd` returning an Array when math.js was configured 
  as `{matrix: 'matrix'}`.
- Multi-line expressions now return a `ResultSet` instead of an `Array`.
- Implemented transforms (used right now to transform one-based indices to 
  zero-based for expressions).
- When used inside the expression parser, functions `concat`, `min`, `max`,
  and `mean` expect an one-based dimension number.
- Functions `map` and `forEach` invoke the callback with one-based indices
  when used from within the expression parser.
- When adding or removing dimensions when resizing a matrix, the dimensions
  are added/removed from the inner side (right) instead of outer side (left).
- Improved index out of range errors.
- Fixed function `concat` not accepting a `BigNumber` for parameter `dim`.
- Function `squeeze` now squeezes both inner and outer singleton dimensions.
- Output of getting a matrix subset is not automatically squeezed anymore
  except for scalar output.
- Renamed `FunctionNode` to `FunctionAssignmentNode`, and renamed `ParamsNode`
  to `FunctionNode` for more clarity.
- Fixed broken auto completion in CLI.
- Some minor fixes.


## 2014-07-01, version 0.25.0

- The library now immediately returns a default instance of mathjs, there is
  no need to instantiate math.js in a separate step unless one ones to set 
  configuration options: 
  
        // instead of:
        var mathjs = require('mathjs'),  // load math.js
            math = mathjs();             // create an instance
      
        // just do:
        var math = require('mathjs');
- Implemented support for implicit multiplication, like `math.eval('2a', {a:3})`
  and `math.eval('(2+3)(1-3)')`. This changes behavior of matrix indexes as 
  well: an expression like `[...][...]` is not evaluated as taking a subset of 
  the first matrix, but as an implicit multiplication of two matrices.
- Removed utility function `ifElse`. This function is redundant now the 
  expression parser has a conditional operator `a ? b : c`.
- Fixed a bug with multiplying a number with a temperature,  
  like `math.eval('10 * celsius')`.
- Fixed a bug with symbols having value `undefined` not being evaluated.


## 2014-06-20, version 0.24.1

- Something went wrong with publishing on npm.


## 2014-06-20, version 0.24.0

- Added constant `null`.
- Functions `equal` and `unequal` support `null` and `undefined` now.
- Function `typeof` now recognizes regular expressions as well.
- Objects `Complex`, `Unit`, and `Help` now return their string representation
  when calling `.valueOf()`.
- Changed the default number of significant digits for BigNumbers from 20 to 64.
- Changed the behavior of the conditional operator (a ? b : c) to lazy 
  evaluating.
- Fixed imported, wrapped functions not accepting `null` and `undefined` as
  function arguments.


## 2014-06-10, version 0.23.0

- Renamed some functions (everything now has a logical, camel case name):
  - Renamed functions `edivide`, `emultiply`, and `epow` to `dotDivide`, 
    `dotMultiply`, and `dotPow` respectively. 
  - Renamed functions `smallereq` and `largereq` to `smallerEq` and `largerEq`.
  - Renamed function `unary` to `unaryMinus` and added support for strings.
- `end` is now a reserved keyword which cannot be used as function or symbol
  name in the expression parser, and is not allowed in the scope against which
  an expression is evaluated.
- Implemented function `unaryPlus` and unary plus operator.
- Implemented function `deepEqual` for matrix comparisons. 
- Added constant `phi`, the golden ratio (`phi = 1.618...`).
- Added constant `version`, returning the version number of math.js as string.
- Added unit `drop` (`gtt`).
- Fixed not being able to load math.js using AMD/require.js.
- Changed signature of `math.parse(expr, nodes)` to `math.parse(expr, options)`
  where `options: {nodes: Object.<String, Node>}`
- Removed matrix support from conditional function `ifElse`.
- Removed automatic assignment of expression results to variable `ans`. 
  This functionality can be restored by pre- or postprocessing every evaluation, 
  something like:
  
        function evalWithAns (expr, scope) {
          var ans = math.eval(expr, scope);
          if (scope) {
            scope.ans = ans;
          }
          return ans;
        }


## 2014-05-22, version 0.22.0

- Implemented support to export expressions to LaTeX. Thanks Niels Heisterkamp
  (@nheisterkamp).
- Output of matrix multiplication is now consistently squeezed.
- Added reference documentation in the section /docs/reference.
- Fixed a bug in multiplying units without value with a number (like `5 * cm`).
- Fixed a bug in multiplying two matrices containing vectors (worked fine for 
  arrays).
- Fixed random functions not accepting Matrix as input, and always returning
  a Matrix as output.


## 2014-05-13, version 0.21.1

- Removed `crypto` library from the bundle.
- Deprecated functions `Parser.parse` and `Parser.compile`. Use
  `math.parse` and `math.compile` instead.
- Fixed function `add` not adding strings and matrices element wise.
- Fixed parser not being able to evaluate an exponent followed by a unary minus
  like `2^-3`, and a transpose followed by an index like `[3]'[1]`.


## 2014-04-24, version 0.21.0

- Implemented trigonometric hyperbolic functions `cosh`, `coth`, `csch`,
  `sech`, `sinh`, `tanh`. Thanks Rogelio J. Baucells (@rjbaucells).
- Added property `type` to all expression nodes in an expression tree.
- Fixed functions `log`, `log10`, `pow`, and `sqrt` not supporting complex
  results from BigNumber input (like `sqrt(bignumber(-4))`).


## 2014-04-16, version 0.20.0

- Switched to module `decimal.js` for BigNumber support, instead of
  `bignumber.js`.
- Implemented support for polar coordinates to the `Complex` datatype.
  Thanks Finn Pauls (@finnp).
- Implemented BigNumber support for functions `exp`, `log`, and `log10`.
- Implemented conditional operator `a ? b : c` in expression parser.
- Improved floating point comparison: the functions now check whether values
  are nearly equal, against a configured maximum relative difference `epsilon`.
  Thanks Rogelio J. Baucells (@rjbaucells).
- Implemented function `norm`. Thanks Rogelio J. Baucells (@rjbaucells).
- Improved function `ifElse`, is now specified for special data types too.
- Improved function `det`. Thanks Bryan Cuccioli (@bcuccioli).
- Implemented `BigNumber` support for functions `det` and `diag`.
- Added unit alias `lbs` (pound mass).
- Changed configuration option `decimals` to `precision` (applies to BigNumbers
  only).
- Fixed support for element-wise comparisons between a string and a matrix.
- Fixed: expression parser now trows IndexErrors with one-based indices instead
  of zero-based.
- Minor bug fixes.


## 2014-03-30, version 0.19.0

- Implemented functions `compare`, `sum`, `prod`, `var`, `std`, `median`.
- Implemented function `ifElse` Thanks @mtraynham.
- Minor bug fixes.


## 2014-02-15, version 0.18.1

- Added unit `feet`.
- Implemented function `compile` (shortcut for parsing and then compiling).
- Improved performance of function `pow` for matrices. Thanks @hamadu.
- Fixed broken auto completion in the command line interface.
- Fixed an error in function `combinations` for large numbers, and
  improved performance of both functions `combinations` and `permutations`.


## 2014-01-18, version 0.18.0

- Changed matrix index notation of expression parser from round brackets to
  square brackets, for example `A[1, 1:3]` instead of `A(1, 1:3)`.
- Removed need to use the `function` keyword for function assignments in the
  expression parser, you can define a function now like `f(x) = x^2`.
- Implemented a compilation step in the expression parser: expressions are
  compiled into JavaScript, giving much better performance (easily 10x as fast).
- Renamed unit conversion function and operator `in` to `to`. Operator `in` is
  still available in the expression parser as an alias for `to`. Added unit
  `in`, an abbreviation for `inch`. Thanks Elijah Insua (@tmpvar).
- Added plurals and aliases for units.
- Implemented an argument `includeEnd` for function `range` (false by default).
- Ranges in the expression parser now support big numbers.
- Implemented functions `permutations` and `combinations`.
  Thanks Daniel Levin (@daniel-levin).
- Added lower case abbreviation `l` for unit litre.


## 2013-12-19, version 0.17.1

- Fixed a bug with negative temperatures.
- Fixed a bug with prefixes of units squared meter `m2` and cubic meter `m3`.


## 2013-12-12, version 0.17.0

- Renamed and flattened configuration settings:
  - `number.defaultType` is now `number`.
  - `number.precision` is now `decimals`.
  - `matrix.defaultType` is now `matrix`.
- Function `multiply` now consistently outputs a complex number on complex input.
- Fixed `mod` and `in` not working as function (only as operator).
- Fixed support for old browsers (IE8 and older), compatible when using es5-shim.
- Fixed support for Java's ScriptEngine.


## 2013-11-28, version 0.16.0

- Implemented BigNumber support for arbitrary precision calculations.
  Added settings `number.defaultType` and `number.precision` to configure
  big numbers.
- Documentation is extended.
- Removed utility functions `isScalar`, `toScalar`, `isVector`, `toVector`
  from `Matrix` and `Range`. Use `math.squeeze` and `math.size` instead.
- Implemented functions `get` and `set` on `Matrix`, for easier and faster
  retrieval/replacement of elements in a matrix.
- Implemented function `resize`, handling matrices, scalars, and strings.
- Functions `ones` and `zeros` now return an empty matrix instead of a
  number 1 or 0 when no arguments are provided.
- Implemented functions `min` and `max` for `Range` and `Index`.
- Resizing matrices now leaves new elements undefined by default instead of
  filling them with zeros. Function `resize` now has an extra optional
  parameter `defaultValue`.
- Range operator `:` in expression parser has been given a higher precedence.
- Functions don't allow arguments of unknown type anymore.
- Options be set when constructing a math.js instance or using the new function
  `config(options`. Options are no longer accessible via `math.options`.
- Renamed `scientific` notation to `exponential` in function `format`.
- Function `format` outputs exponential notation with positive exponents now
  always with `+` sign, so outputs `2.1e+3` instead of `2.1e3`.
- Fixed function `squeeze` not being able squeeze into a scalar.
- Some fixes and performance improvements in the `resize` and `subset`
  functions.
- Function `size` now adheres to the option `matrix.defaultType` for scalar
  input.
- Minor bug fixes.


## 2013-10-26, version 0.15.0

- Math.js must be instantiated now, static calls are no longer supported. Usage:
  - node.js: `var math = require('mathjs')();`
  - browser: `var math = mathjs();`
- Implemented support for multiplying vectors with matrices.
- Improved number formatting:
  - Function `format` now support various options: precision, different
    notations (`fixed`, `scientific`, `auto`), and more.
  - Numbers are no longer rounded to 5 digits by default when formatted.
  - Implemented a function `format` for `Matrix`, `Complex`, `Unit`, `Range`,
    and `Selector` to format using options.
  - Function `format` does only stringify values now, and has a new parameter
    `precision` to round to a specific number of digits.
  - Removed option `math.options.precision`,
    use `math.format(value [, precision])` instead.
  - Fixed formatting numbers as scientific notation in some cases returning
    a zero digit left from the decimal point. (like "0.33333e8" rather than
    "3.3333e7"). Thanks @husayt.
- Implemented a function `print` to interpolate values in a template string,
  this functionality was moved from the function `format`.
- Implemented statistics function `mean`. Thanks Guillermo Indalecio Fernandez
  (@guillermobox).
- Extended and changed `max` and `min` for multi dimensional matrices: they now
  return the maximum and minimum of the flattened array. An optional second
  argument `dim` allows to calculate the `max` or `min` for specified dimension.
- Renamed option `math.options.matrix.default` to
  `math.options.matrix.defaultType`.
- Removed support for comparing complex numbers in functions `smaller`,
  `smallereq`, `larger`, `largereq`. Complex numbers cannot be ordered.


## 2013-10-08, version 0.14.0

- Introduced an option `math.options.matrix.default` which can have values
  `matrix` (default) or `array`. This option is used by the functions `eye`,
  `ones`, `range`, and `zeros`, to determine the type of matrix output.
- Getting a subset of a matrix will automatically squeeze the resulting subset,
  setting a subset of a matrix will automatically unsqueeze the given subset.
- Removed concatenation of nested arrays in the expression parser.
  You can now input nested arrays like in JavaScript. Matrices can be
  concatenated using the function `concat`.
- The matrix syntax `[...]` in the expression parser now creates 1 dimensional
  matrices by default. `math.eval('[1,2,3,4]')` returns a matrix with
  size `[4]`, `math.eval('[1,2;3,4]')` returns a matrix with size `[2,2]`.
- Documentation is restructured and extended.
- Fixed non working operator `mod` (modulus operator).


## 2013-09-03, version 0.13.0

- Implemented support for booleans in all relevant functions.
- Implemented functions `map` and `forEach`. Thanks Sebastien Piquemal (@sebpic).
- All construction functions can be used to convert the type of variables,
  also element-wise for all elements in an Array or Matrix.
- Changed matrix indexes of the expression parser to one-based with the
  upper-bound included, similar to most math applications. Note that on a
  JavaScript level, math.js uses zero-based indexes with excluded upper-bound.
- Removed support for scalars in the function `subset`, it now only supports
  Array, Matrix, and String.
- Removed the functions `get` and `set` from a selector, they are a duplicate
  of the function `subset`.
- Replaced functions `get` and `set` of `Matrix` with a single function
  `subset`.
- Some moving around with code and namespaces:
  - Renamed namespace `math.expr` to `math.expression` (contains Scope, Parser,
    node objects).
  - Renamed namespace `math.docs` to `math.expression.docs`.
  - Moved `math.expr.Selector` to `math.chaining.Selector`.
- Fixed some edge cases in functions `lcm` and `xgcd`.


## 2013-08-22, version 0.12.1

- Fixed outdated version of README.md.
- Fixed a broken unit test.


## 2013-08-22, version 0.12.0

- Implemented functions `random([min, max])`, `randomInt([min, max])`,
  `pickRandom(array)`. Thanks Sebastien Piquemal (@sebpic).
- Implemented function `distribution(name)`, generating a distribution object
  with functions `random`, `randomInt`, `pickRandom` for different
  distributions. Currently supporting `uniform` and `normal`.
- Changed the behavior of `range` to exclude the upper bound, so `range(1, 4)`
  now returns `[1, 2, 3]` instead of `[1, 2, 3, 4]`.
- Changed the syntax of `range`, which is now `range(start, end [, step])`
  instead of `range(start, [step, ] end)`.
- Changed the behavior of `ones` and `zeros` to geometric dimensions, for
  example `ones(3)` returns a vector with length 3, filled with ones, and
  `ones(3,3)` returns a 2D array with size [3, 3].
- Changed the return type of `ones` and `zeros`: they now return an Array when
  arguments are Numbers or an Array, and returns a Matrix when the argument
  is a Matrix.
- Change matrix index notation in parser from round brackets to square brackets,
  for example `A[0, 0:3]`.
- Removed the feature introduced in v0.10.0 to automatically convert a complex
  value with an imaginary part equal to zero to a number.
- Fixed zeros being formatted as null. Thanks @TimKraft.


## 2013-07-23, version 0.11.1

- Fixed missing development dependency


## 2013-07-23, version 0.11.0

- Changed math.js from one-based to zero-based indexes.
  - Getting and setting matrix subset is now zero-based.
  - The dimension argument in function `concat` is now zero-based.
- Improvements in the string output of function help.
- Added constants `true` and `false`.
- Added constructor function `boolean`.
- Fixed function `select` not accepting `0` as input.
  Thanks Elijah Manor (@elijahmanor).
- Parser now supports multiple unary minus operators after each other.
- Fixed not accepting empty matrices like `[[], []]`.
- Some fixes in the end user documentation.


## 2013-07-08, version 0.10.0

- For complex calculations, all functions now automatically replace results
  having an imaginary part of zero with a Number. (`2i * 2i` now returns a
  Number `-4` instead of a Complex `-4 + 0i`).
- Implemented support for injecting custom node handlers in the parser. Can be
  used for example to implement a node handler for plotting a graph.
- Implemented end user documentation and a new `help` function.
- Functions `size` and `squeeze` now return a Matrix instead of an Array as
  output on Matrix input.
- Added a constant tau (2 * pi). Thanks Zak Zibrat (@palimpsests).
- Renamed function `unaryminus` to `unary`.
- Fixed a bug in determining node dependencies in function assignments.


## 2013-06-14, version 0.9.1

- Implemented element-wise functions and operators: `emultiply` (`x .* y`),
  `edivide` (`x ./ y`), `epow` (`x .^ y`).
- Added constants `Infinity` and `NaN`.
- Removed support for Workspace to keep the library focused on its core task.
- Fixed a bug in the Complex constructor, not accepting NaN values.
- Fixed division by zero in case of pure complex values.
- Fixed a bug in function multiply multiplying a pure complex value with
  Infinity.


## 2013-05-29, version 0.9.0

- Implemented function `math.parse(expr [,scope])`. Optional parameter scope can
  be a plain JavaScript Object containing variables.
- Extended function `math.expr(expr [, scope])` with an additional parameter
  `scope`, similar to `parse`. Example: `math.eval('x^a', {x:3, a:2});`.
- Implemented function `subset`, to get or set a subset from a matrix, string,
  or other data types.
- Implemented construction functions number and string (mainly useful inside
  the parser).
- Improved function `det`. Thanks Bryan Cuccioli (@bcuccioli).
- Moved the parse code from prototype math.expr.Parser to function math.parse,
  simplified Parser a little bit.
- Strongly simplified the code of Scope and Workspace.
- Fixed function mod for negative numerators, and added error messages in case
  of wrong input.


## 2013-05-18, version 0.8.2

- Extended the import function and some other minor improvements.
- Fixed a bug in merging one dimensional vectors into a matrix.
- Fixed a bug in function subtract, when subtracting a complex number from a
  real number.


## 2013-05-10, version 0.8.1

- Fixed an npm warning when installing mathjs globally.


## 2013-05-10, version 0.8.0

- Implemented a command line interface. When math.js is installed globally via
  npm, the application is available on your system as 'mathjs'.
- Implemented `end` keyword for index operator, and added support for implicit
  start and end (expressions like `a(2,:)` and `b(2:end,3:end-1)` are supported
  now).
- Function math.eval is more flexible now: it supports variables and multi-line
  expressions.
- Removed the read-only option from Parser and Scope.
- Fixed non-working unequal operator != in the parser.
- Fixed a bug in resizing matrices when replacing a subset.
- Fixed a bug in updating a subset of a non-existing variable.
- Minor bug fixes.


## 2013-05-04, version 0.7.2

- Fixed method unequal, which was checking for equality instead of inequality.
  Thanks @FJS2.


## 2013-04-27, version 0.7.1

- Improvements in the parser:
  - Added support for chained arguments.
  - Added support for chained variable assignments.
  - Added a function remove(name) to remove a variable from the parsers scope.
  - Renamed nodes for more consistency and to resolve naming conflicts.
  - Improved stringification of an expression tree.
  - Some simplifications in the code.
  - Minor bug fixes.
- Fixed a bug in the parser, returning NaN instead of throwing an error for a
  number with multiple decimal separators like `2.3.4`.
- Fixed a bug in Workspace.insertAfter.
- Fixed: math.js now works on IE 6-8 too.


## 2013-04-20, version 0.7.0

- Implemented method `math.eval`, which uses a readonly parser to evaluate
  expressions.
- Implemented method `xgcd` (extended eucledian algorithm). Thanks Bart Kiers
  (@bkiers).
- Improved math.format, which now rounds values to a maximum number of digits
  instead of decimals (default is 5 digits, for example `math.format(math.pi)`
  returns `3.1416`).
- Added examples.
- Changed methods square and cube to evaluate matrices element wise (consistent
  with all other methods).
- Changed second parameter of method import to an object with options.
- Fixed method math.typeof on IE.
- Minor bug fixes and improvements.


## 2013-04-13, version 0.6.0

- Implemented chained operations via method math.select(). For example
  `math.select(3).add(4).subtract(2).done()` will return `5`.
- Implemented methods gcd and lcm.
- Implemented method `Unit.in(unit)`, which creates a clone of the unit with a
  fixed representation. For example `math.unit('5.08 cm').in('inch')` will
  return a unit which string representation always is in inch, thus `2 inch`.
  `Unit.in(unit)` is the same as method `math.in(x, unit)`.
- Implemented `Unit.toNumber(unit)`, which returns the value of the unit when
  represented with given unit. For example
  `math.unit('5.08 cm').toNumber('inch')` returns the number `2`, as the
  representation of the unit in inches has 2 as value.
- Improved: method `math.in(x, unit)` now supports a string as second parameter,
  for example `math.in(math.unit('5.08 cm'), 'inch')`.
- Split the end user documentation of the parser functions from the source
  files.
- Removed function help and the built-in documentation from the core library.
- Fixed constant i being defined as -1i instead of 1i.
- Minor bug fixes.


## 2013-04-06, version 0.5.0

- Implemented data types Matrix and Range.
- Implemented matrix methods clone, concat, det, diag, eye, inv, ones, size,
  squeeze, transpose, zeros.
- Implemented range operator `:`, and transpose operator `'` in parser.
- Changed: created construction methods for easy object creation for all data
  types and for the parser. For example, a complex value is now created
  with `math.complex(2, 3)` instead of `new math.Complex(2, 3)`, and a parser
  is now created with `math.parser()` instead of `new math.parser.Parser()`.
- Changed: moved all data types under the namespace math.type, and moved the
  Parser, Workspace, etc. under the namespace math.expr.
- Changed: changed operator precedence of the power operator:
  - it is now right associative instead of left associative like most scripting
    languages. So `2^3^4` is now calculated as `2^(3^4)`.
  - it has now higher precedence than unary minus most languages, thus `-3^2` is
    now calculated as `-(3^2)`.
- Changed: renamed the parsers method 'put' into 'set'.
- Fixed: method 'in' did not check for units to have the same base.


## 2013-03-16, version 0.4.0

- Implemented Array support for all methods.
- Implemented Array support in the Parser.
- Implemented method format.
- Implemented parser for units, math.Unit.parse(str).
- Improved parser for complex values math.Complex.parse(str);
- Improved method help: it now evaluates the examples.
- Fixed: a scoping issue with the Parser when defining functions.
- Fixed: method 'typeof' was not working well with minified and mangled code.
- Fixed: errors in determining the best prefix for a unit.


## 2013-03-09, version 0.3.0

- Implemented Workspace
- Implemented methods cot, csc, sec.
- Implemented Array support for methods with one parameter.


## 2013-02-25, version 0.2.0

- Parser, Scope, and expression tree with Nodes implemented.
- Implemented method import which makes it easy to extend math.js.
- Implemented methods arg, conj, cube, equal, factorial, im, largereq,
  log(x, base), log10, mod, re, sign, smallereq, square, unequal.


## 2013-02-18, version 0.1.0

- Reached full compatibility with Javascripts built-in Math library.
- More functions implemented.
- Some bugfixes.


## 2013-02-16, version 0.0.2

- All constants of Math implemented, plus the imaginary unit i.
- Data types Complex and Unit implemented.
- First set of functions implemented.


## 2013-02-15, version 0.0.1

- First publish of the mathjs package. (package is still empty)<|MERGE_RESOLUTION|>--- conflicted
+++ resolved
@@ -1,7 +1,6 @@
 # History
 
 
-<<<<<<< HEAD
 ## not yet released, version 2.0.0-SNAPSHOT
 
 - Implemented matrix LU decomposition with partial pivoting and a LU based 
@@ -10,10 +9,7 @@
 - Function `import` now returns the imported objects.
 
 
-## not yet released, version 1.5.3-SNAPSHOT
-=======
 ## 2015-04-22, version 1.6.0
->>>>>>> d77018ad
 
 - Improvements in `toTex`. Thanks @FSMaxB.
 - Fixed #328: `abs(0 + 0i)` evaluated to `NaN`.
@@ -26,6 +22,7 @@
 - Fixed #251: binary prefix and SI prefix incorrectly used for byte. Now 
   following SI standards (`1 KiB == 1024 B`, `1 kB == 1000 B`).
 - Performance improvements in parsed functions.
+
 
 ## 2015-04-08, version 1.5.1
 
